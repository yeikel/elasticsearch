/*
 * Licensed to Elasticsearch under one or more contributor
 * license agreements. See the NOTICE file distributed with
 * this work for additional information regarding copyright
 * ownership. Elasticsearch licenses this file to you under
 * the Apache License, Version 2.0 (the "License"); you may
 * not use this file except in compliance with the License.
 * You may obtain a copy of the License at
 *
 *    http://www.apache.org/licenses/LICENSE-2.0
 *
 * Unless required by applicable law or agreed to in writing,
 * software distributed under the License is distributed on an
 * "AS IS" BASIS, WITHOUT WARRANTIES OR CONDITIONS OF ANY
 * KIND, either express or implied.  See the License for the
 * specific language governing permissions and limitations
 * under the License.
 */
package org.elasticsearch.search.aggregations.bucket.terms;

import org.elasticsearch.common.io.stream.StreamInput;
import org.elasticsearch.common.io.stream.StreamOutput;
import org.elasticsearch.common.xcontent.XContentBuilder;
import org.elasticsearch.search.aggregations.AggregationStreams;
import org.elasticsearch.search.aggregations.InternalAggregation;
import org.elasticsearch.search.aggregations.InternalAggregations;
import org.elasticsearch.search.aggregations.reducers.Reducer;

import java.io.IOException;
import java.util.Collections;
import java.util.List;
import java.util.Map;

/**
 *
 */
public class UnmappedTerms extends InternalTerms<UnmappedTerms, InternalTerms.Bucket> {

    public static final Type TYPE = new Type("terms", "umterms");

    private static final List<Bucket> BUCKETS = Collections.emptyList();
    private static final Map<String, Bucket> BUCKETS_MAP = Collections.emptyMap();

    public static final AggregationStreams.Stream STREAM = new AggregationStreams.Stream() {
        @Override
        public UnmappedTerms readResult(StreamInput in) throws IOException {
            UnmappedTerms buckets = new UnmappedTerms();
            buckets.readFrom(in);
            return buckets;
        }
    };

    public static void registerStreams() {
        AggregationStreams.registerStream(STREAM, TYPE.stream());
    }

    UnmappedTerms() {} // for serialization

    public UnmappedTerms(String name, Terms.Order order, int requiredSize, int shardSize, long minDocCount, List<Reducer> reducers,
            Map<String, Object> metaData) {
        super(name, order, requiredSize, shardSize, minDocCount, BUCKETS, false, 0, 0, reducers, metaData);
    }

    @Override
    public Type type() {
        return TYPE;
    }

    @Override
    public UnmappedTerms create(List<InternalTerms.Bucket> buckets) {
        return new UnmappedTerms(this.name, this.order, this.requiredSize, this.shardSize, this.minDocCount, this.reducers(), this.metaData);
    }

    @Override
    public InternalTerms.Bucket createBucket(InternalAggregations aggregations, InternalTerms.Bucket prototype) {
        throw new UnsupportedOperationException("not supported for UnmappedTerms");
    }

    @Override
    protected UnmappedTerms create(String name, List<Bucket> buckets, long docCountError, long otherDocCount, InternalTerms prototype) {
        throw new UnsupportedOperationException("not supported for UnmappedTerms");
    }

    @Override
    protected void doReadFrom(StreamInput in) throws IOException {
        this.docCountError = 0;
        this.order = InternalOrder.Streams.readOrder(in);
        this.requiredSize = readSize(in);
        this.minDocCount = in.readVLong();
        this.buckets = BUCKETS;
        this.bucketMap = BUCKETS_MAP;
    }

    @Override
    protected void doWriteTo(StreamOutput out) throws IOException {
        InternalOrder.Streams.writeOrder(order, out);
        writeSize(requiredSize, out);
        out.writeVLong(minDocCount);
    }

    @Override
<<<<<<< HEAD
    public InternalAggregation doReduce(ReduceContext reduceContext) {
        for (InternalAggregation agg : reduceContext.aggregations()) {
=======
    public InternalAggregation reduce(List<InternalAggregation> aggregations, ReduceContext reduceContext) {
        for (InternalAggregation agg : aggregations) {
>>>>>>> fcc09f62
            if (!(agg instanceof UnmappedTerms)) {
                return agg.reduce(aggregations, reduceContext);
            }
        }
        return this;
    }

    @Override
    public XContentBuilder doXContentBody(XContentBuilder builder, Params params) throws IOException {
        builder.field(InternalTerms.DOC_COUNT_ERROR_UPPER_BOUND_FIELD_NAME, docCountError);
        builder.field(SUM_OF_OTHER_DOC_COUNTS, 0);
        builder.startArray(CommonFields.BUCKETS).endArray();
        return builder;
    }

}<|MERGE_RESOLUTION|>--- conflicted
+++ resolved
@@ -99,13 +99,8 @@
     }
 
     @Override
-<<<<<<< HEAD
-    public InternalAggregation doReduce(ReduceContext reduceContext) {
-        for (InternalAggregation agg : reduceContext.aggregations()) {
-=======
-    public InternalAggregation reduce(List<InternalAggregation> aggregations, ReduceContext reduceContext) {
+    public InternalAggregation doReduce(List<InternalAggregation> aggregations, ReduceContext reduceContext) {
         for (InternalAggregation agg : aggregations) {
->>>>>>> fcc09f62
             if (!(agg instanceof UnmappedTerms)) {
                 return agg.reduce(aggregations, reduceContext);
             }
