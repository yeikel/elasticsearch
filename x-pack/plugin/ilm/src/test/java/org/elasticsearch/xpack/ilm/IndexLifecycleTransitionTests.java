/*
 * Copyright Elasticsearch B.V. and/or licensed to Elasticsearch B.V. under one
 * or more contributor license agreements. Licensed under the Elastic License
 * 2.0; you may not use this file except in compliance with the Elastic License
 * 2.0.
 */

package org.elasticsearch.xpack.ilm;

import org.elasticsearch.ElasticsearchException;
import org.elasticsearch.cluster.ClusterName;
import org.elasticsearch.cluster.ClusterState;
import org.elasticsearch.cluster.metadata.IndexMetadata;
import org.elasticsearch.cluster.metadata.LifecycleExecutionState;
import org.elasticsearch.cluster.metadata.Metadata;
import org.elasticsearch.common.bytes.BytesReference;
import org.elasticsearch.common.settings.Settings;
import org.elasticsearch.common.xcontent.XContentHelper;
import org.elasticsearch.core.TimeValue;
import org.elasticsearch.index.Index;
import org.elasticsearch.index.IndexVersion;
import org.elasticsearch.test.ESTestCase;
import org.elasticsearch.test.client.NoOpClient;
import org.elasticsearch.xcontent.ToXContent;
import org.elasticsearch.xcontent.ToXContentObject;
import org.elasticsearch.xcontent.XContentBuilder;
import org.elasticsearch.xcontent.json.JsonXContent;
import org.elasticsearch.xpack.core.ilm.AbstractStepTestCase;
import org.elasticsearch.xpack.core.ilm.DataTierMigrationRoutedStep;
import org.elasticsearch.xpack.core.ilm.ErrorStep;
import org.elasticsearch.xpack.core.ilm.IndexLifecycleMetadata;
import org.elasticsearch.xpack.core.ilm.LifecycleAction;
import org.elasticsearch.xpack.core.ilm.LifecyclePolicy;
import org.elasticsearch.xpack.core.ilm.LifecyclePolicyMetadata;
import org.elasticsearch.xpack.core.ilm.LifecyclePolicyTests;
import org.elasticsearch.xpack.core.ilm.LifecycleSettings;
import org.elasticsearch.xpack.core.ilm.MigrateAction;
import org.elasticsearch.xpack.core.ilm.MockAction;
import org.elasticsearch.xpack.core.ilm.MockStep;
import org.elasticsearch.xpack.core.ilm.OperationMode;
import org.elasticsearch.xpack.core.ilm.Phase;
import org.elasticsearch.xpack.core.ilm.PhaseCompleteStep;
import org.elasticsearch.xpack.core.ilm.RolloverAction;
import org.elasticsearch.xpack.core.ilm.RolloverStep;
import org.elasticsearch.xpack.core.ilm.SetPriorityAction;
import org.elasticsearch.xpack.core.ilm.Step;
import org.elasticsearch.xpack.core.ilm.WaitForRolloverReadyStep;

import java.io.IOException;
import java.util.ArrayList;
import java.util.HashMap;
import java.util.List;
import java.util.Map;
import java.util.function.Function;
import java.util.stream.Collectors;

import static org.elasticsearch.cluster.metadata.LifecycleExecutionState.ILM_CUSTOM_METADATA_KEY;
import static org.elasticsearch.xpack.core.ilm.PhaseCacheManagement.eligibleToCheckForRefresh;
import static org.elasticsearch.xpack.core.ilm.PhaseCacheManagementTests.refreshPhaseDefinition;
import static org.elasticsearch.xpack.ilm.IndexLifecycleRunnerTests.createOneStepPolicyStepRegistry;
import static org.elasticsearch.xpack.ilm.IndexLifecycleTransition.moveStateToNextActionAndUpdateCachedPhase;
import static org.elasticsearch.xpack.ilm.LifecyclePolicyTestsUtils.newTestLifecyclePolicy;
import static org.hamcrest.Matchers.containsString;
import static org.hamcrest.Matchers.equalTo;
import static org.hamcrest.Matchers.is;
import static org.hamcrest.Matchers.not;
import static org.hamcrest.Matchers.nullValue;

public class IndexLifecycleTransitionTests extends ESTestCase {

    public void testMoveClusterStateToNextStep() {
        String indexName = "my_index";
        LifecyclePolicy policy = randomValueOtherThanMany(
            p -> p.getPhases().isEmpty(),
            () -> LifecyclePolicyTests.randomTestLifecyclePolicy("policy")
        );
        Phase nextPhase = policy.getPhases()
            .values()
            .stream()
            .findFirst()
            .orElseThrow(() -> new AssertionError("expected next phase to be present"));
        List<LifecyclePolicyMetadata> policyMetadatas = List.of(
            new LifecyclePolicyMetadata(policy, Map.of(), randomNonNegativeLong(), randomNonNegativeLong())
        );
        Step.StepKey currentStep = new Step.StepKey("current_phase", "current_action", "current_step");
        Step.StepKey nextStep = new Step.StepKey(nextPhase.getName(), "next_action", "next_step");
        long now = randomNonNegativeLong();

        // test going from null lifecycle settings to next step
        ClusterState clusterState = buildClusterState(
            indexName,
            Settings.builder().put(LifecycleSettings.LIFECYCLE_NAME, policy.getName()),
            LifecycleExecutionState.builder().build(),
            policyMetadatas
        );
        Index index = clusterState.metadata().getProject().index(indexName).getIndex();
        PolicyStepsRegistry stepsRegistry = createOneStepPolicyStepRegistry(policy.getName(), new MockStep(nextStep, nextStep));
        ClusterState newClusterState = IndexLifecycleTransition.moveClusterStateToStep(
            index,
            clusterState,
            nextStep,
            () -> now,
            stepsRegistry,
            false
        );
        assertClusterStateOnNextStep(clusterState, index, currentStep, nextStep, newClusterState, now);

        LifecycleExecutionState.Builder lifecycleState = LifecycleExecutionState.builder();
        lifecycleState.setPhase(currentStep.phase());
        lifecycleState.setAction(currentStep.action());
        lifecycleState.setStep(currentStep.name());
        // test going from set currentStep settings to nextStep
        Settings.Builder indexSettingsBuilder = Settings.builder().put(LifecycleSettings.LIFECYCLE_NAME, policy.getName());
        if (randomBoolean()) {
            lifecycleState.setStepInfo(randomAlphaOfLength(20));
        }

        clusterState = buildClusterState(indexName, indexSettingsBuilder, lifecycleState.build(), policyMetadatas);
        index = clusterState.metadata().getProject().index(indexName).getIndex();
        newClusterState = IndexLifecycleTransition.moveClusterStateToStep(index, clusterState, nextStep, () -> now, stepsRegistry, false);
        assertClusterStateOnNextStep(clusterState, index, currentStep, nextStep, newClusterState, now);
    }

    public void testMoveClusterStateToNextStepSamePhase() {
        String indexName = "my_index";
        LifecyclePolicy policy = randomValueOtherThanMany(
            p -> p.getPhases().isEmpty(),
            () -> LifecyclePolicyTests.randomTestLifecyclePolicy("policy")
        );
        List<LifecyclePolicyMetadata> policyMetadatas = List.of(
            new LifecyclePolicyMetadata(policy, Map.of(), randomNonNegativeLong(), randomNonNegativeLong())
        );
        Step.StepKey currentStep = new Step.StepKey("current_phase", "current_action", "current_step");
        Step.StepKey nextStep = new Step.StepKey("current_phase", "next_action", "next_step");
        long now = randomNonNegativeLong();

        ClusterState clusterState = buildClusterState(
            indexName,
            Settings.builder().put(LifecycleSettings.LIFECYCLE_NAME, policy.getName()),
            LifecycleExecutionState.builder()
                .setPhase(currentStep.phase())
                .setAction(currentStep.action())
                .setStep(currentStep.name())
                .build(),
            policyMetadatas
        );
        Index index = clusterState.metadata().getProject().index(indexName).getIndex();
        PolicyStepsRegistry stepsRegistry = createOneStepPolicyStepRegistry(policy.getName(), new MockStep(nextStep, nextStep));
        ClusterState newClusterState = IndexLifecycleTransition.moveClusterStateToStep(
            index,
            clusterState,
            nextStep,
            () -> now,
            stepsRegistry,
            false
        );
        assertClusterStateOnNextStep(clusterState, index, currentStep, nextStep, newClusterState, now);

        LifecycleExecutionState.Builder lifecycleState = LifecycleExecutionState.builder();
        lifecycleState.setPhase(currentStep.phase());
        lifecycleState.setAction(currentStep.action());
        lifecycleState.setStep(currentStep.name());
        if (randomBoolean()) {
            lifecycleState.setStepInfo(randomAlphaOfLength(20));
        }

        Settings.Builder indexSettingsBuilder = Settings.builder().put(LifecycleSettings.LIFECYCLE_NAME, policy.getName());

        clusterState = buildClusterState(indexName, indexSettingsBuilder, lifecycleState.build(), policyMetadatas);
        index = clusterState.metadata().getProject().index(indexName).getIndex();
        newClusterState = IndexLifecycleTransition.moveClusterStateToStep(index, clusterState, nextStep, () -> now, stepsRegistry, false);
        assertClusterStateOnNextStep(clusterState, index, currentStep, nextStep, newClusterState, now);
    }

    public void testMoveClusterStateToNextStepSameAction() {
        String indexName = "my_index";
        LifecyclePolicy policy = randomValueOtherThanMany(
            p -> p.getPhases().isEmpty(),
            () -> LifecyclePolicyTests.randomTestLifecyclePolicy("policy")
        );
        List<LifecyclePolicyMetadata> policyMetadatas = List.of(
            new LifecyclePolicyMetadata(policy, Map.of(), randomNonNegativeLong(), randomNonNegativeLong())
        );
        Step.StepKey currentStep = new Step.StepKey("current_phase", "current_action", "current_step");
        Step.StepKey nextStep = new Step.StepKey("current_phase", "current_action", "next_step");
        long now = randomNonNegativeLong();

        ClusterState clusterState = buildClusterState(
            indexName,
            Settings.builder().put(LifecycleSettings.LIFECYCLE_NAME, policy.getName()),
            LifecycleExecutionState.builder()
                .setPhase(currentStep.phase())
                .setAction(currentStep.action())
                .setStep(currentStep.name())
                .build(),
            policyMetadatas
        );
        Index index = clusterState.metadata().getProject().index(indexName).getIndex();
        PolicyStepsRegistry stepsRegistry = createOneStepPolicyStepRegistry(policy.getName(), new MockStep(nextStep, nextStep));
        ClusterState newClusterState = IndexLifecycleTransition.moveClusterStateToStep(
            index,
            clusterState,
            nextStep,
            () -> now,
            stepsRegistry,
            false
        );
        assertClusterStateOnNextStep(clusterState, index, currentStep, nextStep, newClusterState, now);

        LifecycleExecutionState.Builder lifecycleState = LifecycleExecutionState.builder();
        lifecycleState.setPhase(currentStep.phase());
        lifecycleState.setAction(currentStep.action());
        lifecycleState.setStep(currentStep.name());
        if (randomBoolean()) {
            lifecycleState.setStepInfo(randomAlphaOfLength(20));
        }

        Settings.Builder indexSettingsBuilder = Settings.builder().put(LifecycleSettings.LIFECYCLE_NAME, policy.getName());

        clusterState = buildClusterState(indexName, indexSettingsBuilder, lifecycleState.build(), policyMetadatas);
        index = clusterState.metadata().getProject().index(indexName).getIndex();
        newClusterState = IndexLifecycleTransition.moveClusterStateToStep(index, clusterState, nextStep, () -> now, stepsRegistry, false);
        assertClusterStateOnNextStep(clusterState, index, currentStep, nextStep, newClusterState, now);
    }

    public void testSuccessfulValidatedMoveClusterStateToNextStep() {
        String indexName = "my_index";
        String policyName = "my_policy";
        LifecyclePolicy policy = randomValueOtherThanMany(
            p -> p.getPhases().isEmpty(),
            () -> LifecyclePolicyTests.randomTestLifecyclePolicy(policyName)
        );
        Phase nextPhase = policy.getPhases()
            .values()
            .stream()
            .findFirst()
            .orElseThrow(() -> new AssertionError("expected next phase to be present"));
        List<LifecyclePolicyMetadata> policyMetadatas = List.of(
            new LifecyclePolicyMetadata(policy, Map.of(), randomNonNegativeLong(), randomNonNegativeLong())
        );
        Step.StepKey currentStepKey = new Step.StepKey("current_phase", "current_action", "current_step");
        Step.StepKey nextStepKey = new Step.StepKey(nextPhase.getName(), "next_action", "next_step");
        long now = randomNonNegativeLong();
        Step step = new MockStep(nextStepKey, nextStepKey);
        PolicyStepsRegistry stepRegistry = createOneStepPolicyStepRegistry(policyName, step);

        LifecycleExecutionState.Builder lifecycleState = LifecycleExecutionState.builder();
        lifecycleState.setPhase(currentStepKey.phase());
        lifecycleState.setAction(currentStepKey.action());
        lifecycleState.setStep(currentStepKey.name());

        Settings.Builder indexSettingsBuilder = Settings.builder().put(LifecycleSettings.LIFECYCLE_NAME, policyName);
        ClusterState clusterState = buildClusterState(indexName, indexSettingsBuilder, lifecycleState.build(), policyMetadatas);
        Index index = clusterState.metadata().getProject().index(indexName).getIndex();
        ClusterState newClusterState = IndexLifecycleTransition.moveClusterStateToStep(
            index,
            clusterState,
            nextStepKey,
            () -> now,
            stepRegistry,
            true
        );
        assertClusterStateOnNextStep(clusterState, index, currentStepKey, nextStepKey, newClusterState, now);
    }

    public void testValidatedMoveClusterStateToNextStepWithoutPolicy() {
        String indexName = "my_index";
        String policyName = "policy";
        Step.StepKey currentStepKey = new Step.StepKey("current_phase", "current_action", "current_step");
        Step.StepKey nextStepKey = new Step.StepKey("next_phase", "next_action", "next_step");
        long now = randomNonNegativeLong();
        Step step = new MockStep(nextStepKey, nextStepKey);
        PolicyStepsRegistry stepRegistry = createOneStepPolicyStepRegistry(policyName, step);

        Settings.Builder indexSettingsBuilder = Settings.builder().put(LifecycleSettings.LIFECYCLE_NAME, randomBoolean() ? "" : null);
        LifecycleExecutionState.Builder lifecycleState = LifecycleExecutionState.builder();
        lifecycleState.setPhase(currentStepKey.phase());
        lifecycleState.setAction(currentStepKey.action());
        lifecycleState.setStep(currentStepKey.name());

<<<<<<< HEAD
        ClusterState clusterState = buildClusterState(indexName, indexSettingsBuilder, lifecycleState.build(), Collections.emptyList());
        Index index = clusterState.metadata().getProject().index(indexName).getIndex();
=======
        ClusterState clusterState = buildClusterState(indexName, indexSettingsBuilder, lifecycleState.build(), List.of());
        Index index = clusterState.metadata().index(indexName).getIndex();
>>>>>>> c449da8a
        IllegalArgumentException exception = expectThrows(
            IllegalArgumentException.class,
            () -> IndexLifecycleTransition.moveClusterStateToStep(index, clusterState, nextStepKey, () -> now, stepRegistry, true)
        );
        assertThat(exception.getMessage(), equalTo("index [my_index] is not associated with an Index Lifecycle Policy"));
    }

    public void testValidatedMoveClusterStateToNextStepInvalidNextStep() {
        String indexName = "my_index";
        String policyName = "my_policy";
        Step.StepKey currentStepKey = new Step.StepKey("current_phase", "current_action", "current_step");
        Step.StepKey nextStepKey = new Step.StepKey("next_phase", "next_action", "next_step");
        long now = randomNonNegativeLong();
        Step step = new MockStep(currentStepKey, nextStepKey);
        PolicyStepsRegistry stepRegistry = createOneStepPolicyStepRegistry(policyName, step);

        Settings.Builder indexSettingsBuilder = Settings.builder().put(LifecycleSettings.LIFECYCLE_NAME, policyName);
        LifecycleExecutionState.Builder lifecycleState = LifecycleExecutionState.builder();
        lifecycleState.setPhase(currentStepKey.phase());
        lifecycleState.setAction(currentStepKey.action());
        lifecycleState.setStep(currentStepKey.name());

<<<<<<< HEAD
        ClusterState clusterState = buildClusterState(indexName, indexSettingsBuilder, lifecycleState.build(), Collections.emptyList());
        Index index = clusterState.metadata().getProject().index(indexName).getIndex();
=======
        ClusterState clusterState = buildClusterState(indexName, indexSettingsBuilder, lifecycleState.build(), List.of());
        Index index = clusterState.metadata().index(indexName).getIndex();
>>>>>>> c449da8a
        IllegalArgumentException exception = expectThrows(
            IllegalArgumentException.class,
            () -> IndexLifecycleTransition.moveClusterStateToStep(index, clusterState, nextStepKey, () -> now, stepRegistry, true)
        );
        assertThat(exception.getMessage(), equalTo("""
            step [{"phase":"next_phase","action":"next_action","name":"next_step"}] \
            for index [my_index] with policy [my_policy] does not exist"""));
    }

    public void testMoveClusterStateToErrorStep() throws IOException {
        String indexName = "my_index";
        Step.StepKey currentStep = new Step.StepKey("current_phase", "current_action", "current_step");
        Step.StepKey nextStepKey = new Step.StepKey("next_phase", "next_action", "next_step");
        long now = randomNonNegativeLong();
        Exception cause = new ElasticsearchException("THIS IS AN EXPECTED CAUSE");

        LifecycleExecutionState.Builder lifecycleState = LifecycleExecutionState.builder();
        lifecycleState.setPhase(currentStep.phase());
        lifecycleState.setAction(currentStep.action());
        lifecycleState.setStep(currentStep.name());
<<<<<<< HEAD
        ClusterState clusterState = buildClusterState(indexName, Settings.builder(), lifecycleState.build(), Collections.emptyList());
        Index index = clusterState.metadata().getProject().index(indexName).getIndex();
=======
        ClusterState clusterState = buildClusterState(indexName, Settings.builder(), lifecycleState.build(), List.of());
        Index index = clusterState.metadata().index(indexName).getIndex();
>>>>>>> c449da8a

        ClusterState newClusterState = IndexLifecycleTransition.moveClusterStateToErrorStep(
            index,
            clusterState,
            cause,
            () -> now,
            (idxMeta, stepKey) -> new MockStep(stepKey, nextStepKey)
        );
        assertClusterStateOnErrorStep(clusterState, index, currentStep, newClusterState, now, """
            {"type":"exception","reason":"THIS IS AN EXPECTED CAUSE\"""");

        cause = new IllegalArgumentException("non elasticsearch-exception");
        newClusterState = IndexLifecycleTransition.moveClusterStateToErrorStep(
            index,
            clusterState,
            cause,
            () -> now,
            (idxMeta, stepKey) -> new MockStep(stepKey, nextStepKey)
        );
        assertClusterStateOnErrorStep(clusterState, index, currentStep, newClusterState, now, """
            {"type":"illegal_argument_exception","reason":"non elasticsearch-exception\"""");
    }

    public void testAddStepInfoToClusterState() throws IOException {
        String indexName = "my_index";
        Step.StepKey currentStep = new Step.StepKey("current_phase", "current_action", "current_step");
        RandomStepInfo stepInfo = new RandomStepInfo(() -> randomAlphaOfLength(10));

        LifecycleExecutionState.Builder lifecycleState = LifecycleExecutionState.builder();
        lifecycleState.setPhase(currentStep.phase());
        lifecycleState.setAction(currentStep.action());
        lifecycleState.setStep(currentStep.name());
<<<<<<< HEAD
        ClusterState clusterState = buildClusterState(indexName, Settings.builder(), lifecycleState.build(), Collections.emptyList());
        Index index = clusterState.metadata().getProject().index(indexName).getIndex();
=======
        ClusterState clusterState = buildClusterState(indexName, Settings.builder(), lifecycleState.build(), List.of());
        Index index = clusterState.metadata().index(indexName).getIndex();
>>>>>>> c449da8a
        ClusterState newClusterState = IndexLifecycleTransition.addStepInfoToClusterState(index, clusterState, stepInfo);
        assertClusterStateStepInfo(clusterState, index, currentStep, newClusterState, stepInfo);
        ClusterState runAgainClusterState = IndexLifecycleTransition.addStepInfoToClusterState(index, newClusterState, stepInfo);
        assertSame(newClusterState, runAgainClusterState);
    }

    public void testRemovePolicyForIndex() {
        String indexName = randomAlphaOfLength(10);
        String oldPolicyName = "old_policy";
        Step.StepKey currentStep = new Step.StepKey(randomAlphaOfLength(10), MockAction.NAME, randomAlphaOfLength(10));
        LifecyclePolicy oldPolicy = createPolicy(oldPolicyName, currentStep, null);
        Settings.Builder indexSettingsBuilder = Settings.builder().put(LifecycleSettings.LIFECYCLE_NAME, oldPolicyName);
        LifecycleExecutionState.Builder lifecycleState = LifecycleExecutionState.builder();
        lifecycleState.setPhase(currentStep.phase());
        lifecycleState.setAction(currentStep.action());
        lifecycleState.setStep(currentStep.name());
        List<LifecyclePolicyMetadata> policyMetadatas = new ArrayList<>();
        policyMetadatas.add(new LifecyclePolicyMetadata(oldPolicy, Map.of(), randomNonNegativeLong(), randomNonNegativeLong()));
        ClusterState clusterState = buildClusterState(indexName, indexSettingsBuilder, lifecycleState.build(), policyMetadatas);
        Index index = clusterState.metadata().getProject().index(indexName).getIndex();
        Index[] indices = new Index[] { index };
        List<String> failedIndexes = new ArrayList<>();

        ClusterState newClusterState = IndexLifecycleTransition.removePolicyForIndexes(indices, clusterState, failedIndexes);

        assertTrue(failedIndexes.isEmpty());
        assertIndexNotManagedByILM(newClusterState, index);
    }

    public void testRemovePolicyForIndexNoCurrentPolicy() {
        String indexName = randomAlphaOfLength(10);
        Settings.Builder indexSettingsBuilder = Settings.builder();
        ClusterState clusterState = buildClusterState(
            indexName,
            indexSettingsBuilder,
            LifecycleExecutionState.builder().build(),
            List.of()
        );
        Index index = clusterState.metadata().getProject().index(indexName).getIndex();
        Index[] indices = new Index[] { index };
        List<String> failedIndexes = new ArrayList<>();

        ClusterState newClusterState = IndexLifecycleTransition.removePolicyForIndexes(indices, clusterState, failedIndexes);

        assertTrue(failedIndexes.isEmpty());
        assertIndexNotManagedByILM(newClusterState, index);
    }

    public void testRemovePolicyForIndexIndexDoesntExist() {
        String indexName = randomAlphaOfLength(10);
        String oldPolicyName = "old_policy";
        LifecyclePolicy oldPolicy = newTestLifecyclePolicy(oldPolicyName, Map.of());
        Step.StepKey currentStep = AbstractStepTestCase.randomStepKey();
        Settings.Builder indexSettingsBuilder = Settings.builder().put(LifecycleSettings.LIFECYCLE_NAME, oldPolicyName);
        LifecycleExecutionState.Builder lifecycleState = LifecycleExecutionState.builder();
        lifecycleState.setPhase(currentStep.phase());
        lifecycleState.setAction(currentStep.action());
        lifecycleState.setStep(currentStep.name());
        List<LifecyclePolicyMetadata> policyMetadatas = new ArrayList<>();
        policyMetadatas.add(new LifecyclePolicyMetadata(oldPolicy, Map.of(), randomNonNegativeLong(), randomNonNegativeLong()));
        ClusterState clusterState = buildClusterState(indexName, indexSettingsBuilder, lifecycleState.build(), policyMetadatas);
        Index index = new Index("doesnt_exist", "im_not_here");
        Index[] indices = new Index[] { index };
        List<String> failedIndexes = new ArrayList<>();

        ClusterState newClusterState = IndexLifecycleTransition.removePolicyForIndexes(indices, clusterState, failedIndexes);

        assertEquals(1, failedIndexes.size());
        assertEquals("doesnt_exist", failedIndexes.get(0));
        assertSame(clusterState, newClusterState);
    }

    public void testRemovePolicyForIndexIndexInUnsafe() {
        String indexName = randomAlphaOfLength(10);
        String oldPolicyName = "old_policy";
        Step.StepKey currentStep = new Step.StepKey(randomAlphaOfLength(10), MockAction.NAME, randomAlphaOfLength(10));
        LifecyclePolicy oldPolicy = createPolicy(oldPolicyName, null, currentStep);
        Settings.Builder indexSettingsBuilder = Settings.builder().put(LifecycleSettings.LIFECYCLE_NAME, oldPolicyName);
        LifecycleExecutionState.Builder lifecycleState = LifecycleExecutionState.builder();
        lifecycleState.setPhase(currentStep.phase());
        lifecycleState.setAction(currentStep.action());
        lifecycleState.setStep(currentStep.name());
        List<LifecyclePolicyMetadata> policyMetadatas = new ArrayList<>();
        policyMetadatas.add(new LifecyclePolicyMetadata(oldPolicy, Map.of(), randomNonNegativeLong(), randomNonNegativeLong()));
        ClusterState clusterState = buildClusterState(indexName, indexSettingsBuilder, lifecycleState.build(), policyMetadatas);
        Index index = clusterState.metadata().getProject().index(indexName).getIndex();
        Index[] indices = new Index[] { index };
        List<String> failedIndexes = new ArrayList<>();

        ClusterState newClusterState = IndexLifecycleTransition.removePolicyForIndexes(indices, clusterState, failedIndexes);

        assertTrue(failedIndexes.isEmpty());
        assertIndexNotManagedByILM(newClusterState, index);
    }

    public void testRemovePolicyWithIndexingComplete() {
        String indexName = randomAlphaOfLength(10);
        String oldPolicyName = "old_policy";
        Step.StepKey currentStep = new Step.StepKey(randomAlphaOfLength(10), MockAction.NAME, randomAlphaOfLength(10));
        LifecyclePolicy oldPolicy = createPolicy(oldPolicyName, null, currentStep);
        Settings.Builder indexSettingsBuilder = Settings.builder()
            .put(LifecycleSettings.LIFECYCLE_NAME, oldPolicyName)
            .put(LifecycleSettings.LIFECYCLE_INDEXING_COMPLETE, true);
        LifecycleExecutionState.Builder lifecycleState = LifecycleExecutionState.builder();
        lifecycleState.setPhase(currentStep.phase());
        lifecycleState.setAction(currentStep.action());
        lifecycleState.setStep(currentStep.name());
        List<LifecyclePolicyMetadata> policyMetadatas = new ArrayList<>();
        policyMetadatas.add(new LifecyclePolicyMetadata(oldPolicy, Map.of(), randomNonNegativeLong(), randomNonNegativeLong()));
        ClusterState clusterState = buildClusterState(indexName, indexSettingsBuilder, lifecycleState.build(), policyMetadatas);
        Index index = clusterState.metadata().getProject().index(indexName).getIndex();
        Index[] indices = new Index[] { index };
        List<String> failedIndexes = new ArrayList<>();

        ClusterState newClusterState = IndexLifecycleTransition.removePolicyForIndexes(indices, clusterState, failedIndexes);

        assertTrue(failedIndexes.isEmpty());
        assertIndexNotManagedByILM(newClusterState, index);
    }

    public void testValidateTransitionThrowsExceptionForMissingIndexPolicy() {
        IndexMetadata indexMetadata = IndexMetadata.builder("index")
            .settings(settings(IndexVersion.current()))
            .numberOfShards(randomIntBetween(1, 5))
            .numberOfReplicas(randomIntBetween(0, 5))
            .build();

        Step.StepKey currentStepKey = new Step.StepKey("hot", "action", "firstStep");
        Step.StepKey nextStepKey = new Step.StepKey("hot", "action", "secondStep");
        Step currentStep = new MockStep(currentStepKey, nextStepKey);
        PolicyStepsRegistry policyRegistry = createOneStepPolicyStepRegistry("policy", currentStep);

        expectThrows(
            IllegalArgumentException.class,
            () -> IndexLifecycleTransition.validateTransition(indexMetadata, currentStepKey, nextStepKey, policyRegistry)
        );
    }

    public void testValidateTransitionThrowsExceptionIfTheCurrentStepIsIncorrect() {
        LifecycleExecutionState.Builder lifecycleState = LifecycleExecutionState.builder();
        lifecycleState.setPhase("hot");
        lifecycleState.setAction("action");
        lifecycleState.setStep("another_step");
        String policy = "policy";
        IndexMetadata indexMetadata = buildIndexMetadata(policy, lifecycleState);

        Step.StepKey currentStepKey = new Step.StepKey("hot", "action", "firstStep");
        Step.StepKey nextStepKey = new Step.StepKey("hot", "action", "secondStep");
        Step currentStep = new MockStep(currentStepKey, nextStepKey);
        PolicyStepsRegistry policyRegistry = createOneStepPolicyStepRegistry(policy, currentStep);

        expectThrows(
            IllegalArgumentException.class,
            () -> IndexLifecycleTransition.validateTransition(indexMetadata, currentStepKey, nextStepKey, policyRegistry)
        );
    }

    public void testValidateTransitionThrowsExceptionIfNextStepDoesNotExist() {
        LifecycleExecutionState.Builder lifecycleState = LifecycleExecutionState.builder();
        lifecycleState.setPhase("hot");
        lifecycleState.setAction("action");
        lifecycleState.setStep("firstStep");
        String policy = "policy";
        IndexMetadata indexMetadata = buildIndexMetadata(policy, lifecycleState);

        Step.StepKey currentStepKey = new Step.StepKey("hot", "action", "firstStep");
        Step.StepKey nextStepKey = new Step.StepKey("hot", "action", "secondStep");
        Step currentStep = new MockStep(currentStepKey, nextStepKey);
        PolicyStepsRegistry policyRegistry = createOneStepPolicyStepRegistry(policy, currentStep);

        expectThrows(
            IllegalArgumentException.class,
            () -> IndexLifecycleTransition.validateTransition(indexMetadata, currentStepKey, nextStepKey, policyRegistry)
        );
    }

    public void testValidateValidTransition() {
        LifecycleExecutionState.Builder lifecycleState = LifecycleExecutionState.builder();
        lifecycleState.setPhase("hot");
        lifecycleState.setAction("action");
        lifecycleState.setStep("firstStep");
        String policy = "policy";
        IndexMetadata indexMetadata = buildIndexMetadata(policy, lifecycleState);

        Step.StepKey currentStepKey = new Step.StepKey("hot", "action", "firstStep");
        Step.StepKey nextStepKey = new Step.StepKey("hot", "action", "secondStep");
        Step finalStep = new MockStep(nextStepKey, new Step.StepKey("hot", "action", "completed"));
        PolicyStepsRegistry policyRegistry = createOneStepPolicyStepRegistry(policy, finalStep);

        try {
            IndexLifecycleTransition.validateTransition(indexMetadata, currentStepKey, nextStepKey, policyRegistry);
        } catch (Exception e) {
            logger.error(e.getMessage(), e);
            fail("validateTransition should not throw exception on valid transitions");
        }
    }

    public void testValidateTransitionToCachedStepMissingFromPolicy() {
        LifecycleExecutionState.Builder executionState = LifecycleExecutionState.builder()
            .setPhase("hot")
            .setAction("rollover")
            .setStep("check-rollover-ready")
            .setPhaseDefinition("""
                {
                  "policy" : "my-policy",
                  "phase_definition" : {
                    "min_age" : "20m",
                    "actions" : {
                      "rollover" : {
                        "max_age" : "5s"
                      },
                      "set_priority" : {
                        "priority" : 150
                      }
                    }
                  },
                  "version" : 1,
                  "modified_date_in_millis" : 1578521007076
                }""");

        IndexMetadata meta = buildIndexMetadata("my-policy", executionState);

        try (var threadPool = createThreadPool()) {
            final var client = new NoOpClient(threadPool);
            Step.StepKey currentStepKey = new Step.StepKey("hot", RolloverAction.NAME, WaitForRolloverReadyStep.NAME);
            Step.StepKey nextStepKey = new Step.StepKey("hot", RolloverAction.NAME, RolloverStep.NAME);
            Step currentStep = new WaitForRolloverReadyStep(
                currentStepKey,
                nextStepKey,
                client,
                null,
                null,
                null,
                1L,
                null,
                null,
                null,
                null,
                null,
                null
            );
            try {
                IndexLifecycleTransition.validateTransition(
                    meta,
                    currentStepKey,
                    nextStepKey,
                    createOneStepPolicyStepRegistry("my-policy", currentStep)
                );
            } catch (Exception e) {
                logger.error(e.getMessage(), e);
                fail("validateTransition should not throw exception on valid transitions");
            }
        }
    }

    public void testValidateTransitionToCachedStepWhenMissingPhaseFromPolicy() {
        // we'll test the case when the warm phase was deleted and the next step is the phase complete one

        LifecycleExecutionState.Builder executionState = LifecycleExecutionState.builder()
            .setPhase("warm")
            .setAction("migrate")
            .setStep("check-migration")
            .setPhaseDefinition("""
                {
                  "policy" : "my-policy",
                  "phase_definition" : {
                    "min_age" : "20m",
                    "actions" : {
                      "set_priority" : {
                        "priority" : 150
                      }
                    }
                  },
                  "version" : 1,
                  "modified_date_in_millis" : 1578521007076
                }""");

        IndexMetadata meta = buildIndexMetadata("my-policy", executionState);

        try (var threadPool = createThreadPool()) {
            final var client = new NoOpClient(threadPool);
            Step.StepKey currentStepKey = new Step.StepKey("warm", MigrateAction.NAME, DataTierMigrationRoutedStep.NAME);
            Step.StepKey nextStepKey = new Step.StepKey("warm", PhaseCompleteStep.NAME, PhaseCompleteStep.NAME);

            Step.StepKey waitForRolloverStepKey = new Step.StepKey("hot", RolloverAction.NAME, WaitForRolloverReadyStep.NAME);
            Step.StepKey rolloverStepKey = new Step.StepKey("hot", RolloverAction.NAME, RolloverStep.NAME);
            Step waitForRolloverReadyStep = new WaitForRolloverReadyStep(
                waitForRolloverStepKey,
                rolloverStepKey,
                client,
                null,
                null,
                null,
                1L,
                null,
                null,
                null,
                null,
                null,
                null
            );

            try {
                IndexLifecycleTransition.validateTransition(
                    meta,
                    currentStepKey,
                    nextStepKey,
                    createOneStepPolicyStepRegistry("my-policy", waitForRolloverReadyStep)
                );
            } catch (Exception e) {
                logger.error(e.getMessage(), e);
                fail("validateTransition should not throw exception on valid transitions");
            }
        }
    }

    public void testValidateTransitionToInjectedMissingStep() {
        // we'll test the case when the warm phase was deleted and the next step is an injected one

        LifecycleExecutionState.Builder executionState = LifecycleExecutionState.builder()
            .setPhase("warm")
            .setAction("migrate")
            .setStep("migrate")
            .setPhaseDefinition("""
                {
                  "policy" : "my-policy",
                  "phase_definition" : {
                    "min_age" : "20m",
                    "actions" : {
                      "set_priority" : {
                        "priority" : 150
                      }
                    }
                  },
                  "version" : 1,
                  "modified_date_in_millis" : 1578521007076
                }""");

        IndexMetadata meta = buildIndexMetadata("my-policy", executionState);

        try (var threadPool = createThreadPool()) {
            final var client = new NoOpClient(threadPool);
            Step.StepKey currentStepKey = new Step.StepKey("warm", MigrateAction.NAME, MigrateAction.NAME);
            Step.StepKey nextStepKey = new Step.StepKey("warm", MigrateAction.NAME, DataTierMigrationRoutedStep.NAME);

            Step.StepKey waitForRolloverStepKey = new Step.StepKey("hot", RolloverAction.NAME, WaitForRolloverReadyStep.NAME);
            Step.StepKey rolloverStepKey = new Step.StepKey("hot", RolloverAction.NAME, RolloverStep.NAME);
            Step waitForRolloverReadyStep = new WaitForRolloverReadyStep(
                waitForRolloverStepKey,
                rolloverStepKey,
                client,
                null,
                null,
                null,
                1L,
                null,
                null,
                null,
                null,
                null,
                null
            );

            try {
                IndexLifecycleTransition.validateTransition(
                    meta,
                    currentStepKey,
                    nextStepKey,
                    createOneStepPolicyStepRegistry("my-policy", waitForRolloverReadyStep)
                );
            } catch (Exception e) {
                logger.error(e.getMessage(), e);
                fail("validateTransition should not throw exception on valid transitions");
            }
        }
    }

    public void testMoveClusterStateToFailedStep() {
        String indexName = "my_index";
        String policyName = "my_policy";
        long now = randomNonNegativeLong();
        Step.StepKey failedStepKey = new Step.StepKey("current_phase", MockAction.NAME, "current_step");
        Step.StepKey errorStepKey = new Step.StepKey(failedStepKey.phase(), failedStepKey.action(), ErrorStep.NAME);
        Step step = new MockStep(failedStepKey, null);
        LifecyclePolicy policy = createPolicy(policyName, failedStepKey, null);
        LifecyclePolicyMetadata policyMetadata = new LifecyclePolicyMetadata(
            policy,
            Map.of(),
            randomNonNegativeLong(),
            randomNonNegativeLong()
        );

        PolicyStepsRegistry policyRegistry = createOneStepPolicyStepRegistry(policyName, step);
        Settings.Builder indexSettingsBuilder = Settings.builder().put(LifecycleSettings.LIFECYCLE_NAME, policyName);
        LifecycleExecutionState.Builder lifecycleState = LifecycleExecutionState.builder();
        lifecycleState.setPhase(errorStepKey.phase());
        lifecycleState.setPhaseTime(now);
        lifecycleState.setAction(errorStepKey.action());
        lifecycleState.setActionTime(now);
        lifecycleState.setStep(errorStepKey.name());
        lifecycleState.setStepTime(now);
        lifecycleState.setFailedStep(failedStepKey.name());
<<<<<<< HEAD
        ClusterState clusterState = buildClusterState(
            indexName,
            indexSettingsBuilder,
            lifecycleState.build(),
            Collections.singletonList(policyMetadata)
        );
        Index index = clusterState.metadata().getProject().index(indexName).getIndex();
=======
        ClusterState clusterState = buildClusterState(indexName, indexSettingsBuilder, lifecycleState.build(), List.of(policyMetadata));
        Index index = clusterState.metadata().index(indexName).getIndex();
>>>>>>> c449da8a
        ClusterState nextClusterState = IndexLifecycleTransition.moveClusterStateToPreviouslyFailedStep(
            clusterState,
            indexName,
            () -> now,
            policyRegistry,
            false
        );
        IndexLifecycleRunnerTests.assertClusterStateOnNextStep(clusterState, index, errorStepKey, failedStepKey, nextClusterState, now);
        LifecycleExecutionState executionState = nextClusterState.metadata().getProject().index(indexName).getLifecycleExecutionState();
        assertThat("manual move to failed step should not count as a retry", executionState.failedStepRetryCount(), is(nullValue()));
    }

    public void testMoveClusterStateToFailedStepWithUnknownStep() {
        String indexName = "my_index";
        String policyName = "my_policy";
        long now = randomNonNegativeLong();
        Step.StepKey failedStepKey = new Step.StepKey("current_phase", MockAction.NAME, "current_step");
        Step.StepKey errorStepKey = new Step.StepKey(failedStepKey.phase(), failedStepKey.action(), ErrorStep.NAME);

        Step.StepKey registeredStepKey = new Step.StepKey(randomFrom(failedStepKey.phase(), "other"), MockAction.NAME, "different_step");
        Step step = new MockStep(registeredStepKey, null);
        LifecyclePolicy policy = createPolicy(policyName, failedStepKey, null);
        LifecyclePolicyMetadata policyMetadata = new LifecyclePolicyMetadata(
            policy,
            Map.of(),
            randomNonNegativeLong(),
            randomNonNegativeLong()
        );

        PolicyStepsRegistry policyRegistry = createOneStepPolicyStepRegistry(policyName, step);
        Settings.Builder indexSettingsBuilder = Settings.builder().put(LifecycleSettings.LIFECYCLE_NAME, policyName);
        LifecycleExecutionState.Builder lifecycleState = LifecycleExecutionState.builder();
        lifecycleState.setPhase(errorStepKey.phase());
        lifecycleState.setPhaseTime(now);
        lifecycleState.setAction(errorStepKey.action());
        lifecycleState.setActionTime(now);
        lifecycleState.setStep(errorStepKey.name());
        lifecycleState.setStepTime(now);
        lifecycleState.setFailedStep(failedStepKey.name());
        ClusterState clusterState = buildClusterState(indexName, indexSettingsBuilder, lifecycleState.build(), List.of(policyMetadata));
        IllegalArgumentException exception = expectThrows(
            IllegalArgumentException.class,
            () -> IndexLifecycleTransition.moveClusterStateToPreviouslyFailedStep(clusterState, indexName, () -> now, policyRegistry, false)
        );
        assertThat(
            exception.getMessage(),
            equalTo("step [" + failedStepKey + "] for index [my_index] with policy [my_policy] does not exist")
        );
    }

    public void testMoveClusterStateToFailedStepIndexNotFound() {
        String existingIndexName = "my_index";
        String invalidIndexName = "does_not_exist";
        ClusterState clusterState = buildClusterState(
            existingIndexName,
            Settings.builder(),
            LifecycleExecutionState.builder().build(),
            List.of()
        );
        IllegalArgumentException exception = expectThrows(
            IllegalArgumentException.class,
            () -> IndexLifecycleTransition.moveClusterStateToPreviouslyFailedStep(clusterState, invalidIndexName, () -> 0L, null, false)
        );
        assertThat(exception.getMessage(), equalTo("index [" + invalidIndexName + "] does not exist"));
    }

    public void testMoveClusterStateToFailedStepInvalidPolicySetting() {
        String indexName = "my_index";
        String policyName = "my_policy";
        long now = randomNonNegativeLong();
        Step.StepKey failedStepKey = new Step.StepKey("current_phase", "current_action", "current_step");
        Step.StepKey errorStepKey = new Step.StepKey(failedStepKey.phase(), failedStepKey.action(), ErrorStep.NAME);
        Step step = new MockStep(failedStepKey, null);
        PolicyStepsRegistry policyRegistry = createOneStepPolicyStepRegistry(policyName, step);
        Settings.Builder indexSettingsBuilder = Settings.builder().put(LifecycleSettings.LIFECYCLE_NAME, (String) null);
        LifecycleExecutionState.Builder lifecycleState = LifecycleExecutionState.builder();
        lifecycleState.setPhase(errorStepKey.phase());
        lifecycleState.setAction(errorStepKey.action());
        lifecycleState.setStep(errorStepKey.name());
        lifecycleState.setFailedStep(failedStepKey.name());
        ClusterState clusterState = buildClusterState(indexName, indexSettingsBuilder, lifecycleState.build(), List.of());
        IllegalArgumentException exception = expectThrows(
            IllegalArgumentException.class,
            () -> IndexLifecycleTransition.moveClusterStateToPreviouslyFailedStep(clusterState, indexName, () -> now, policyRegistry, false)
        );
        assertThat(exception.getMessage(), equalTo("index [" + indexName + "] is not associated with an Index Lifecycle Policy"));
    }

    public void testMoveClusterStateToFailedNotOnError() {
        String indexName = "my_index";
        String policyName = "my_policy";
        long now = randomNonNegativeLong();
        Step.StepKey failedStepKey = new Step.StepKey("current_phase", "current_action", "current_step");
        Step step = new MockStep(failedStepKey, null);
        PolicyStepsRegistry policyRegistry = createOneStepPolicyStepRegistry(policyName, step);
        Settings.Builder indexSettingsBuilder = Settings.builder().put(LifecycleSettings.LIFECYCLE_NAME, (String) null);
        LifecycleExecutionState.Builder lifecycleState = LifecycleExecutionState.builder();
        lifecycleState.setPhase(failedStepKey.phase());
        lifecycleState.setAction(failedStepKey.action());
        lifecycleState.setStep(failedStepKey.name());
        ClusterState clusterState = buildClusterState(indexName, indexSettingsBuilder, lifecycleState.build(), List.of());
        IllegalArgumentException exception = expectThrows(
            IllegalArgumentException.class,
            () -> IndexLifecycleTransition.moveClusterStateToPreviouslyFailedStep(clusterState, indexName, () -> now, policyRegistry, false)
        );
        assertThat(
            exception.getMessage(),
            equalTo(
                "cannot retry an action for an index [" + indexName + "] that has not encountered an error when running a Lifecycle Policy"
            )
        );
    }

    public void testMoveClusterStateToPreviouslyFailedStepAsAutomaticRetryAndSetsPreviousStepInfo() {
        String indexName = "my_index";
        String policyName = "my_policy";
        long now = randomNonNegativeLong();
        Step.StepKey failedStepKey = new Step.StepKey("current_phase", MockAction.NAME, "current_step");
        Step.StepKey errorStepKey = new Step.StepKey(failedStepKey.phase(), failedStepKey.action(), ErrorStep.NAME);
        Step retryableStep = new IndexLifecycleRunnerTests.RetryableMockStep(failedStepKey, null);
        LifecyclePolicy policy = createPolicy(policyName, failedStepKey, null);
        LifecyclePolicyMetadata policyMetadata = new LifecyclePolicyMetadata(
            policy,
            Map.of(),
            randomNonNegativeLong(),
            randomNonNegativeLong()
        );

        PolicyStepsRegistry policyRegistry = createOneStepPolicyStepRegistry(policyName, retryableStep);
        Settings.Builder indexSettingsBuilder = Settings.builder().put(LifecycleSettings.LIFECYCLE_NAME, policyName);
        LifecycleExecutionState.Builder lifecycleState = LifecycleExecutionState.builder();
        lifecycleState.setPhase(errorStepKey.phase());
        lifecycleState.setPhaseTime(now);
        lifecycleState.setAction(errorStepKey.action());
        lifecycleState.setActionTime(now);
        lifecycleState.setStep(errorStepKey.name());
        lifecycleState.setStepTime(now);
        lifecycleState.setFailedStep(failedStepKey.name());
        String initialStepInfo = randomAlphaOfLengthBetween(10, 50);
        lifecycleState.setStepInfo(initialStepInfo);
<<<<<<< HEAD
        ClusterState clusterState = buildClusterState(
            indexName,
            indexSettingsBuilder,
            lifecycleState.build(),
            Collections.singletonList(policyMetadata)
        );
        Index index = clusterState.metadata().getProject().index(indexName).getIndex();
=======
        ClusterState clusterState = buildClusterState(indexName, indexSettingsBuilder, lifecycleState.build(), List.of(policyMetadata));
        Index index = clusterState.metadata().index(indexName).getIndex();
>>>>>>> c449da8a
        ClusterState nextClusterState = IndexLifecycleTransition.moveClusterStateToPreviouslyFailedStep(
            clusterState,
            indexName,
            () -> now,
            policyRegistry,
            true
        );
        IndexLifecycleRunnerTests.assertClusterStateOnNextStep(clusterState, index, errorStepKey, failedStepKey, nextClusterState, now);
        LifecycleExecutionState executionState = nextClusterState.metadata().getProject().index(indexName).getLifecycleExecutionState();
        assertThat(executionState.failedStepRetryCount(), is(1));
        assertThat(executionState.previousStepInfo(), is(initialStepInfo));
    }

    public void testMoveToFailedStepDoesntRefreshCachedPhaseWhenUnsafe() {
        String initialPhaseDefinition = """
            {
              "policy" : "my-policy",
              "phase_definition" : {
                "min_age" : "20m",
                "actions" : {
                  "rollover" : {
                    "max_age" : "5s"
                  },
                  "set_priority" : {
                    "priority" : 150
                  }
                }
              },
              "version" : 1,
              "modified_date_in_millis" : 1578521007076
            }""";
        String failedStep = "check-rollover-ready";
        LifecycleExecutionState.Builder currentExecutionState = LifecycleExecutionState.builder()
            .setPhase("hot")
            .setAction("rollover")
            .setStep(ErrorStep.NAME)
            .setFailedStep(failedStep)
            // the phase definition contains the rollover action, but the actual policy does not contain rollover anymore
            .setPhaseDefinition(initialPhaseDefinition);

        IndexMetadata meta = buildIndexMetadata("my-policy", currentExecutionState);
        String indexName = meta.getIndex().getName();

        Map<String, LifecycleAction> actions = new HashMap<>();
        actions.put("set_priority", new SetPriorityAction(100));
        Phase hotPhase = new Phase("hot", TimeValue.ZERO, actions);
        Map<String, Phase> phases = Map.of("hot", hotPhase);
        LifecyclePolicy currentPolicy = new LifecyclePolicy("my-policy", phases);

        List<LifecyclePolicyMetadata> policyMetadatas = new ArrayList<>();
        policyMetadatas.add(new LifecyclePolicyMetadata(currentPolicy, Map.of(), randomNonNegativeLong(), randomNonNegativeLong()));

        Step.StepKey errorStepKey = new Step.StepKey("hot", RolloverAction.NAME, ErrorStep.NAME);
        PolicyStepsRegistry stepsRegistry = createOneStepPolicyStepRegistry("my-policy", new ErrorStep(errorStepKey));

        ClusterState clusterState = buildClusterState(
            indexName,
            Settings.builder().put(LifecycleSettings.LIFECYCLE_NAME, "my-policy"),
            currentExecutionState.build(),
            policyMetadatas
        );
        ClusterState newState = IndexLifecycleTransition.moveClusterStateToPreviouslyFailedStep(
            clusterState,
            indexName,
            ESTestCase::randomNonNegativeLong,
            stepsRegistry,
            false
        );

        LifecycleExecutionState nextLifecycleExecutionState = newState.metadata()
            .getProject()
            .index(indexName)
            .getLifecycleExecutionState();
        assertThat(
            "we musn't refresh the cache definition if the failed step is not part of the real policy anymore",
            nextLifecycleExecutionState.phaseDefinition(),
            is(initialPhaseDefinition)
        );
        assertThat(nextLifecycleExecutionState.step(), is(failedStep));
    }

    public void testRefreshPhaseJson() throws IOException {
        LifecycleExecutionState.Builder exState = LifecycleExecutionState.builder()
            .setPhase("hot")
            .setAction("rollover")
            .setStep("check-rollover-ready")
            .setPhaseDefinition("""
                {
                  "policy" : "my-policy",
                  "phase_definition" : {
                    "min_age" : "20m",
                    "actions" : {
                      "rollover" : {
                        "max_age" : "5s"
                      },
                      "set_priority" : {
                        "priority" : 150
                      }
                    }
                  },
                  "version" : 1,
                  "modified_date_in_millis" : 1578521007076
                }""");

        IndexMetadata meta = buildIndexMetadata("my-policy", exState);
        String index = meta.getIndex().getName();

        Map<String, LifecycleAction> actions = new HashMap<>();
        actions.put("rollover", new RolloverAction(null, null, null, 1L, null, null, null, null, null, null));
        actions.put("set_priority", new SetPriorityAction(100));
        Phase hotPhase = new Phase("hot", TimeValue.ZERO, actions);
        Map<String, Phase> phases = Map.of("hot", hotPhase);
        LifecyclePolicy newPolicy = new LifecyclePolicy("my-policy", phases);
        LifecyclePolicyMetadata policyMetadata = new LifecyclePolicyMetadata(newPolicy, Map.of(), 2L, 2L);

        ClusterState existingState = ClusterState.builder(ClusterState.EMPTY_STATE)
            .metadata(Metadata.builder(Metadata.EMPTY_METADATA).put(meta, false).build())
            .build();

        ClusterState changedState = refreshPhaseDefinition(existingState, index, policyMetadata);

        IndexMetadata newIdxMeta = changedState.metadata().getProject().index(index);
        LifecycleExecutionState afterExState = newIdxMeta.getLifecycleExecutionState();
        Map<String, String> beforeState = new HashMap<>(exState.build().asMap());
        beforeState.remove("phase_definition");
        Map<String, String> afterState = new HashMap<>(afterExState.asMap());
        afterState.remove("phase_definition");
        // Check that no other execution state changes have been made
        assertThat(beforeState, equalTo(afterState));

        // Check that the phase definition has been refreshed
        assertThat(afterExState.phaseDefinition(), equalTo(XContentHelper.stripWhitespace("""
            {
              "policy": "my-policy",
              "phase_definition": {
                "min_age": "0ms",
                "actions": {
                  "rollover": {
                    "max_docs": 1
                  },
                  "set_priority": {
                    "priority": 100
                  }
                }
              },
              "version": 2,
              "modified_date_in_millis": 2
            }""")));
    }

    public void testEligibleForRefresh() {
        IndexMetadata meta = IndexMetadata.builder("index")
            .settings(
                indexSettings(IndexVersion.current(), randomIntBetween(1, 10), randomIntBetween(0, 5)).put(
                    IndexMetadata.SETTING_INDEX_UUID,
                    randomAlphaOfLength(5)
                )
            )
            .build();
        assertFalse(eligibleToCheckForRefresh(meta));

        LifecycleExecutionState state = LifecycleExecutionState.builder().build();
        meta = IndexMetadata.builder("index")
            .settings(
                indexSettings(IndexVersion.current(), randomIntBetween(1, 10), randomIntBetween(0, 5)).put(
                    IndexMetadata.SETTING_INDEX_UUID,
                    randomAlphaOfLength(5)
                )
            )
            .putCustom(ILM_CUSTOM_METADATA_KEY, state.asMap())
            .build();
        assertFalse(eligibleToCheckForRefresh(meta));

        state = LifecycleExecutionState.builder().setPhase("phase").setAction("action").setStep("step").build();
        meta = IndexMetadata.builder("index")
            .settings(
                indexSettings(IndexVersion.current(), randomIntBetween(1, 10), randomIntBetween(0, 5)).put(
                    IndexMetadata.SETTING_INDEX_UUID,
                    randomAlphaOfLength(5)
                )
            )
            .putCustom(ILM_CUSTOM_METADATA_KEY, state.asMap())
            .build();
        assertFalse(eligibleToCheckForRefresh(meta));

        state = LifecycleExecutionState.builder().setPhaseDefinition("{}").build();
        meta = IndexMetadata.builder("index")
            .settings(
                indexSettings(IndexVersion.current(), randomIntBetween(1, 10), randomIntBetween(0, 5)).put(
                    IndexMetadata.SETTING_INDEX_UUID,
                    randomAlphaOfLength(5)
                )
            )
            .putCustom(ILM_CUSTOM_METADATA_KEY, state.asMap())
            .build();
        assertFalse(eligibleToCheckForRefresh(meta));

        state = LifecycleExecutionState.builder()
            .setPhase("phase")
            .setAction("action")
            .setStep(ErrorStep.NAME)
            .setPhaseDefinition("{}")
            .build();
        meta = IndexMetadata.builder("index")
            .settings(
                indexSettings(IndexVersion.current(), randomIntBetween(1, 10), randomIntBetween(0, 5)).put(
                    IndexMetadata.SETTING_INDEX_UUID,
                    randomAlphaOfLength(5)
                )
            )
            .putCustom(ILM_CUSTOM_METADATA_KEY, state.asMap())
            .build();
        assertFalse(eligibleToCheckForRefresh(meta));

        state = LifecycleExecutionState.builder().setPhase("phase").setAction("action").setStep("step").setPhaseDefinition("{}").build();
        meta = IndexMetadata.builder("index")
            .settings(
                indexSettings(IndexVersion.current(), randomIntBetween(1, 10), randomIntBetween(0, 5)).put(
                    IndexMetadata.SETTING_INDEX_UUID,
                    randomAlphaOfLength(5)
                )
            )
            .putCustom(ILM_CUSTOM_METADATA_KEY, state.asMap())
            .build();
        assertTrue(eligibleToCheckForRefresh(meta));
    }

    public void testMoveStateToNextActionAndUpdateCachedPhase() {
        LifecycleExecutionState.Builder currentExecutionState = LifecycleExecutionState.builder()
            .setPhase("hot")
            .setAction("rollover")
            .setStep("check-rollover-ready")
            .setPhaseDefinition("""
                {
                  "policy" : "my-policy",
                  "phase_definition" : {
                    "min_age" : "20m",
                    "actions" : {
                      "rollover" : {
                        "max_age" : "5s"
                      },
                      "set_priority" : {
                        "priority" : 150
                      }
                    }
                  },
                  "version" : 1,
                  "modified_date_in_millis" : 1578521007076
                }""");

        IndexMetadata meta = buildIndexMetadata("my-policy", currentExecutionState);

        Map<String, LifecycleAction> actions = new HashMap<>();
        actions.put("rollover", new RolloverAction(null, null, null, 1L, null, null, null, null, null, null));
        actions.put("set_priority", new SetPriorityAction(100));
        Phase hotPhase = new Phase("hot", TimeValue.ZERO, actions);
        Map<String, Phase> phases = Map.of("hot", hotPhase);
        LifecyclePolicy currentPolicy = new LifecyclePolicy("my-policy", phases);

        {
            // test index is in step for action that was removed in the updated policy
            // the expected new state is that the index was moved into the next *action* and its cached phase definition updated to reflect
            // the updated policy
            Map<String, LifecycleAction> actionsWithoutRollover = new HashMap<>();
            actionsWithoutRollover.put("set_priority", new SetPriorityAction(100));
            Phase hotPhaseNoRollover = new Phase("hot", TimeValue.ZERO, actionsWithoutRollover);
            Map<String, Phase> phasesNoRollover = Map.of("hot", hotPhaseNoRollover);
            LifecyclePolicyMetadata updatedPolicyMetadata = new LifecyclePolicyMetadata(
                new LifecyclePolicy("my-policy", phasesNoRollover),
                Map.of(),
                2L,
                2L
            );

            try (var threadPool = createThreadPool()) {
                final var client = new NoOpClient(threadPool);
                LifecycleExecutionState newState = moveStateToNextActionAndUpdateCachedPhase(
                    meta,
                    meta.getLifecycleExecutionState(),
                    System::currentTimeMillis,
                    currentPolicy,
                    updatedPolicyMetadata,
                    client,
                    null
                );

                Step.StepKey hotPhaseCompleteStepKey = PhaseCompleteStep.finalStep("hot").getKey();
                assertThat(newState.action(), is(hotPhaseCompleteStepKey.action()));
                assertThat(newState.step(), is(hotPhaseCompleteStepKey.name()));
                assertThat(
                    "the cached phase should not contain rollover anymore",
                    newState.phaseDefinition(),
                    not(containsString(RolloverAction.NAME))
                );
            }
        }

        {
            // test that the index is in an action that still exists in the update policy
            // the expected new state is that the index is moved into the next action (could be the complete one) and the cached phase
            // definition is updated
            Map<String, LifecycleAction> actionsWitoutSetPriority = new HashMap<>();
            actionsWitoutSetPriority.put("rollover", new RolloverAction(null, null, null, 1L, null, null, null, null, null, null));
            Phase hotPhaseNoSetPriority = new Phase("hot", TimeValue.ZERO, actionsWitoutSetPriority);
            Map<String, Phase> phasesWithoutSetPriority = Map.of("hot", hotPhaseNoSetPriority);
            LifecyclePolicyMetadata updatedPolicyMetadata = new LifecyclePolicyMetadata(
                new LifecyclePolicy("my-policy", phasesWithoutSetPriority),
                Map.of(),
                2L,
                2L
            );

            try (var threadPool = createThreadPool()) {
                final var client = new NoOpClient(threadPool);
                LifecycleExecutionState newState = moveStateToNextActionAndUpdateCachedPhase(
                    meta,
                    meta.getLifecycleExecutionState(),
                    System::currentTimeMillis,
                    currentPolicy,
                    updatedPolicyMetadata,
                    client,
                    null
                );

                Step.StepKey hotPhaseCompleteStepKey = PhaseCompleteStep.finalStep("hot").getKey();
                // the state was still moved into the next action, even if the updated policy still contained the action the index was
                // currently executing
                assertThat(newState.action(), is(hotPhaseCompleteStepKey.action()));
                assertThat(newState.step(), is(hotPhaseCompleteStepKey.name()));
                assertThat(newState.phaseDefinition(), containsString(RolloverAction.NAME));
                assertThat(
                    "the cached phase should not contain set_priority anymore",
                    newState.phaseDefinition(),
                    not(containsString(SetPriorityAction.NAME))
                );
            }
        }
    }

    private static LifecyclePolicy createPolicy(String policyName, Step.StepKey safeStep, Step.StepKey unsafeStep) {
        Map<String, Phase> phases = new HashMap<>();
        if (safeStep != null) {
            assert MockAction.NAME.equals(safeStep.action()) : "The safe action needs to be MockAction.NAME";
            assert unsafeStep == null || safeStep.phase().equals(unsafeStep.phase()) == false
                : "safe and unsafe actions must be in different phases";
            Map<String, LifecycleAction> actions = new HashMap<>();
            List<Step> steps = List.of(new MockStep(safeStep, null));
            MockAction safeAction = new MockAction(steps, true);
            actions.put(safeAction.getWriteableName(), safeAction);
            Phase phase = new Phase(safeStep.phase(), TimeValue.timeValueMillis(0), actions);
            phases.put(phase.getName(), phase);
        }
        if (unsafeStep != null) {
            assert MockAction.NAME.equals(unsafeStep.action()) : "The unsafe action needs to be MockAction.NAME";
            Map<String, LifecycleAction> actions = new HashMap<>();
            List<Step> steps = List.of(new MockStep(unsafeStep, null));
            MockAction unsafeAction = new MockAction(steps, false);
            actions.put(unsafeAction.getWriteableName(), unsafeAction);
            Phase phase = new Phase(unsafeStep.phase(), TimeValue.timeValueMillis(0), actions);
            phases.put(phase.getName(), phase);
        }
        return newTestLifecyclePolicy(policyName, phases);
    }

    private ClusterState buildClusterState(
        String indexName,
        Settings.Builder indexSettingsBuilder,
        LifecycleExecutionState lifecycleState,
        List<LifecyclePolicyMetadata> lifecyclePolicyMetadatas
    ) {
        Settings indexSettings = indexSettingsBuilder.put(IndexMetadata.SETTING_NUMBER_OF_SHARDS, 1)
            .put(IndexMetadata.SETTING_NUMBER_OF_REPLICAS, 0)
            .put(IndexMetadata.SETTING_VERSION_CREATED, IndexVersion.current())
            .build();
        IndexMetadata indexMetadata = IndexMetadata.builder(indexName)
            .settings(indexSettings)
            .putCustom(ILM_CUSTOM_METADATA_KEY, lifecycleState.asMap())
            .build();

        Map<String, LifecyclePolicyMetadata> lifecyclePolicyMetadatasMap = lifecyclePolicyMetadatas.stream()
            .collect(Collectors.toMap(LifecyclePolicyMetadata::getName, Function.identity()));
        IndexLifecycleMetadata indexLifecycleMetadata = new IndexLifecycleMetadata(lifecyclePolicyMetadatasMap, OperationMode.RUNNING);

        Metadata metadata = Metadata.builder()
            .put(indexMetadata, true)
            .putCustom(IndexLifecycleMetadata.TYPE, indexLifecycleMetadata)
            .build();
        return ClusterState.builder(new ClusterName("my_cluster")).metadata(metadata).build();
    }

    public static void assertIndexNotManagedByILM(ClusterState clusterState, Index index) {
        Metadata metadata = clusterState.metadata();
        assertNotNull(metadata);

        IndexMetadata indexMetadata = metadata.getProject().getIndexSafe(index);
        assertNotNull(indexMetadata);

        assertNull(indexMetadata.getLifecyclePolicyName());

        Settings indexSettings = indexMetadata.getSettings();
        assertNotNull(indexSettings);
        assertFalse(LifecycleSettings.LIFECYCLE_NAME_SETTING.exists(indexSettings));
        assertFalse(RolloverAction.LIFECYCLE_ROLLOVER_ALIAS_SETTING.exists(indexSettings));
        assertFalse(LifecycleSettings.LIFECYCLE_INDEXING_COMPLETE_SETTING.exists(indexSettings));
    }

    public static void assertClusterStateOnNextStep(
        ClusterState oldClusterState,
        Index index,
        Step.StepKey currentStep,
        Step.StepKey nextStep,
        ClusterState newClusterState,
        long now
    ) {
        assertNotSame(oldClusterState, newClusterState);
        Metadata newMetadata = newClusterState.metadata();
        assertNotSame(oldClusterState.metadata(), newMetadata);
        IndexMetadata newIndexMetadata = newMetadata.getProject().getIndexSafe(index);
        assertNotSame(oldClusterState.metadata().getProject().index(index), newIndexMetadata);
        LifecycleExecutionState newLifecycleState = newClusterState.metadata().getProject().index(index).getLifecycleExecutionState();
        LifecycleExecutionState oldLifecycleState = oldClusterState.metadata().getProject().index(index).getLifecycleExecutionState();
        assertNotSame(oldLifecycleState, newLifecycleState);
        assertEquals(nextStep.phase(), newLifecycleState.phase());
        assertEquals(nextStep.action(), newLifecycleState.action());
        assertEquals(nextStep.name(), newLifecycleState.step());
        if (currentStep.phase().equals(nextStep.phase())) {
            assertEquals(
                "expected phase times to be the same but they were different",
                oldLifecycleState.phaseTime(),
                newLifecycleState.phaseTime()
            );
        } else {
            assertEquals(now, newLifecycleState.phaseTime().longValue());
        }
        if (currentStep.action().equals(nextStep.action())) {
            assertEquals(
                "expected action times to be the same but they were different",
                oldLifecycleState.actionTime(),
                newLifecycleState.actionTime()
            );
        } else {
            assertEquals(now, newLifecycleState.actionTime().longValue());
        }
        assertEquals(now, newLifecycleState.stepTime().longValue());
        assertEquals(null, newLifecycleState.failedStep());
        assertEquals(null, newLifecycleState.stepInfo());
    }

    private IndexMetadata buildIndexMetadata(String policy, LifecycleExecutionState.Builder lifecycleState) {
        return IndexMetadata.builder("index")
            .settings(settings(IndexVersion.current()).put(LifecycleSettings.LIFECYCLE_NAME, policy))
            .numberOfShards(randomIntBetween(1, 5))
            .numberOfReplicas(randomIntBetween(0, 5))
            .putCustom(ILM_CUSTOM_METADATA_KEY, lifecycleState.build().asMap())
            .build();
    }

    private void assertClusterStateOnErrorStep(
        ClusterState oldClusterState,
        Index index,
        Step.StepKey currentStep,
        ClusterState newClusterState,
        long now,
        String expectedCauseValue
    ) {
        assertNotSame(oldClusterState, newClusterState);
        Metadata newMetadata = newClusterState.metadata();
        assertNotSame(oldClusterState.metadata(), newMetadata);
        IndexMetadata newIndexMetadata = newMetadata.getProject().getIndexSafe(index);
        assertNotSame(oldClusterState.metadata().getProject().index(index), newIndexMetadata);
        LifecycleExecutionState newLifecycleState = newClusterState.metadata().getProject().index(index).getLifecycleExecutionState();
        LifecycleExecutionState oldLifecycleState = oldClusterState.metadata().getProject().index(index).getLifecycleExecutionState();
        assertNotSame(oldLifecycleState, newLifecycleState);
        assertEquals(currentStep.phase(), newLifecycleState.phase());
        assertEquals(currentStep.action(), newLifecycleState.action());
        assertEquals(ErrorStep.NAME, newLifecycleState.step());
        assertEquals(currentStep.name(), newLifecycleState.failedStep());
        assertThat(newLifecycleState.stepInfo(), containsString(expectedCauseValue));
        assertEquals(oldLifecycleState.phaseTime(), newLifecycleState.phaseTime());
        assertEquals(oldLifecycleState.actionTime(), newLifecycleState.actionTime());
        assertEquals(now, newLifecycleState.stepTime().longValue());
    }

    private void assertClusterStateStepInfo(
        ClusterState oldClusterState,
        Index index,
        Step.StepKey currentStep,
        ClusterState newClusterState,
        ToXContentObject stepInfo
    ) throws IOException {
        XContentBuilder stepInfoXContentBuilder = JsonXContent.contentBuilder();
        stepInfo.toXContent(stepInfoXContentBuilder, ToXContent.EMPTY_PARAMS);
        String expectedstepInfoValue = BytesReference.bytes(stepInfoXContentBuilder).utf8ToString();
        assertNotSame(oldClusterState, newClusterState);
        Metadata newMetadata = newClusterState.metadata();
        assertNotSame(oldClusterState.metadata(), newMetadata);
        IndexMetadata newIndexMetadata = newMetadata.getProject().getIndexSafe(index);
        assertNotSame(oldClusterState.metadata().getProject().index(index), newIndexMetadata);
        LifecycleExecutionState newLifecycleState = newClusterState.metadata().getProject().index(index).getLifecycleExecutionState();
        LifecycleExecutionState oldLifecycleState = oldClusterState.metadata().getProject().index(index).getLifecycleExecutionState();
        assertNotSame(oldLifecycleState, newLifecycleState);
        assertEquals(currentStep.phase(), newLifecycleState.phase());
        assertEquals(currentStep.action(), newLifecycleState.action());
        assertEquals(currentStep.name(), newLifecycleState.step());
        assertEquals(expectedstepInfoValue, newLifecycleState.stepInfo());
        assertEquals(oldLifecycleState.phaseTime(), newLifecycleState.phaseTime());
        assertEquals(oldLifecycleState.actionTime(), newLifecycleState.actionTime());
        assertEquals(oldLifecycleState.stepTime(), newLifecycleState.stepTime());
    }
}<|MERGE_RESOLUTION|>--- conflicted
+++ resolved
@@ -278,13 +278,8 @@
         lifecycleState.setAction(currentStepKey.action());
         lifecycleState.setStep(currentStepKey.name());
 
-<<<<<<< HEAD
-        ClusterState clusterState = buildClusterState(indexName, indexSettingsBuilder, lifecycleState.build(), Collections.emptyList());
+        ClusterState clusterState = buildClusterState(indexName, indexSettingsBuilder, lifecycleState.build(), List.of());
         Index index = clusterState.metadata().getProject().index(indexName).getIndex();
-=======
-        ClusterState clusterState = buildClusterState(indexName, indexSettingsBuilder, lifecycleState.build(), List.of());
-        Index index = clusterState.metadata().index(indexName).getIndex();
->>>>>>> c449da8a
         IllegalArgumentException exception = expectThrows(
             IllegalArgumentException.class,
             () -> IndexLifecycleTransition.moveClusterStateToStep(index, clusterState, nextStepKey, () -> now, stepRegistry, true)
@@ -307,13 +302,8 @@
         lifecycleState.setAction(currentStepKey.action());
         lifecycleState.setStep(currentStepKey.name());
 
-<<<<<<< HEAD
-        ClusterState clusterState = buildClusterState(indexName, indexSettingsBuilder, lifecycleState.build(), Collections.emptyList());
+        ClusterState clusterState = buildClusterState(indexName, indexSettingsBuilder, lifecycleState.build(), List.of());
         Index index = clusterState.metadata().getProject().index(indexName).getIndex();
-=======
-        ClusterState clusterState = buildClusterState(indexName, indexSettingsBuilder, lifecycleState.build(), List.of());
-        Index index = clusterState.metadata().index(indexName).getIndex();
->>>>>>> c449da8a
         IllegalArgumentException exception = expectThrows(
             IllegalArgumentException.class,
             () -> IndexLifecycleTransition.moveClusterStateToStep(index, clusterState, nextStepKey, () -> now, stepRegistry, true)
@@ -334,13 +324,8 @@
         lifecycleState.setPhase(currentStep.phase());
         lifecycleState.setAction(currentStep.action());
         lifecycleState.setStep(currentStep.name());
-<<<<<<< HEAD
-        ClusterState clusterState = buildClusterState(indexName, Settings.builder(), lifecycleState.build(), Collections.emptyList());
+        ClusterState clusterState = buildClusterState(indexName, Settings.builder(), lifecycleState.build(), List.of());
         Index index = clusterState.metadata().getProject().index(indexName).getIndex();
-=======
-        ClusterState clusterState = buildClusterState(indexName, Settings.builder(), lifecycleState.build(), List.of());
-        Index index = clusterState.metadata().index(indexName).getIndex();
->>>>>>> c449da8a
 
         ClusterState newClusterState = IndexLifecycleTransition.moveClusterStateToErrorStep(
             index,
@@ -373,13 +358,8 @@
         lifecycleState.setPhase(currentStep.phase());
         lifecycleState.setAction(currentStep.action());
         lifecycleState.setStep(currentStep.name());
-<<<<<<< HEAD
-        ClusterState clusterState = buildClusterState(indexName, Settings.builder(), lifecycleState.build(), Collections.emptyList());
+        ClusterState clusterState = buildClusterState(indexName, Settings.builder(), lifecycleState.build(), List.of());
         Index index = clusterState.metadata().getProject().index(indexName).getIndex();
-=======
-        ClusterState clusterState = buildClusterState(indexName, Settings.builder(), lifecycleState.build(), List.of());
-        Index index = clusterState.metadata().index(indexName).getIndex();
->>>>>>> c449da8a
         ClusterState newClusterState = IndexLifecycleTransition.addStepInfoToClusterState(index, clusterState, stepInfo);
         assertClusterStateStepInfo(clusterState, index, currentStep, newClusterState, stepInfo);
         ClusterState runAgainClusterState = IndexLifecycleTransition.addStepInfoToClusterState(index, newClusterState, stepInfo);
@@ -782,18 +762,8 @@
         lifecycleState.setStep(errorStepKey.name());
         lifecycleState.setStepTime(now);
         lifecycleState.setFailedStep(failedStepKey.name());
-<<<<<<< HEAD
-        ClusterState clusterState = buildClusterState(
-            indexName,
-            indexSettingsBuilder,
-            lifecycleState.build(),
-            Collections.singletonList(policyMetadata)
-        );
+        ClusterState clusterState = buildClusterState(indexName, indexSettingsBuilder, lifecycleState.build(), List.of(policyMetadata));
         Index index = clusterState.metadata().getProject().index(indexName).getIndex();
-=======
-        ClusterState clusterState = buildClusterState(indexName, indexSettingsBuilder, lifecycleState.build(), List.of(policyMetadata));
-        Index index = clusterState.metadata().index(indexName).getIndex();
->>>>>>> c449da8a
         ClusterState nextClusterState = IndexLifecycleTransition.moveClusterStateToPreviouslyFailedStep(
             clusterState,
             indexName,
@@ -934,18 +904,8 @@
         lifecycleState.setFailedStep(failedStepKey.name());
         String initialStepInfo = randomAlphaOfLengthBetween(10, 50);
         lifecycleState.setStepInfo(initialStepInfo);
-<<<<<<< HEAD
-        ClusterState clusterState = buildClusterState(
-            indexName,
-            indexSettingsBuilder,
-            lifecycleState.build(),
-            Collections.singletonList(policyMetadata)
-        );
+        ClusterState clusterState = buildClusterState(indexName, indexSettingsBuilder, lifecycleState.build(), List.of(policyMetadata));
         Index index = clusterState.metadata().getProject().index(indexName).getIndex();
-=======
-        ClusterState clusterState = buildClusterState(indexName, indexSettingsBuilder, lifecycleState.build(), List.of(policyMetadata));
-        Index index = clusterState.metadata().index(indexName).getIndex();
->>>>>>> c449da8a
         ClusterState nextClusterState = IndexLifecycleTransition.moveClusterStateToPreviouslyFailedStep(
             clusterState,
             indexName,
