/*
 * Copyright Elasticsearch B.V. and/or licensed to Elasticsearch B.V. under one
 * or more contributor license agreements. Licensed under the "Elastic License
 * 2.0", the "GNU Affero General Public License v3.0 only", and the "Server Side
 * Public License v 1"; you may not use this file except in compliance with, at
 * your election, the "Elastic License 2.0", the "GNU Affero General Public
 * License v3.0 only", or the "Server Side Public License, v 1".
 */

package org.elasticsearch.gateway;

import org.elasticsearch.TransportVersion;
import org.elasticsearch.cluster.ClusterState;
import org.elasticsearch.cluster.coordination.InMemoryPersistedState;
import org.elasticsearch.cluster.metadata.IndexMetadata;
import org.elasticsearch.cluster.metadata.IndexMetadataVerifier;
import org.elasticsearch.cluster.metadata.IndexTemplateMetadata;
import org.elasticsearch.cluster.metadata.Metadata;
import org.elasticsearch.cluster.version.CompatibilityVersionsUtils;
import org.elasticsearch.common.settings.Settings;
import org.elasticsearch.index.IndexVersion;
import org.elasticsearch.index.mapper.MapperMetrics;
import org.elasticsearch.plugins.ClusterCoordinationPlugin;
import org.elasticsearch.plugins.MetadataUpgrader;
import org.elasticsearch.test.ESTestCase;
import org.elasticsearch.test.TestClusterCustomMetadata;

import java.io.IOException;
import java.util.Arrays;
import java.util.Collections;
import java.util.EnumSet;
import java.util.HashMap;
import java.util.List;
import java.util.Map;
import java.util.Objects;
import java.util.Optional;
import java.util.function.UnaryOperator;

import static org.hamcrest.Matchers.containsString;
import static org.hamcrest.Matchers.equalTo;

public class GatewayMetaStateTests extends ESTestCase {

    public void testUpdateTemplateMetadataOnUpgrade() {
        Metadata metadata = randomMetadata();
        MetadataUpgrader metadataUpgrader = new MetadataUpgrader(Collections.singletonList(templates -> {
            templates.put(
                "added_test_template",
                IndexTemplateMetadata.builder("added_test_template").patterns(randomIndexPatterns()).build()
            );
            return templates;
        }), List.of());

        Metadata upgrade = GatewayMetaState.upgradeMetadata(metadata, new MockIndexMetadataVerifier(false), metadataUpgrader);
        assertNotSame(upgrade, metadata);
        assertFalse(Metadata.isGlobalStateEquals(upgrade, metadata));
        assertTrue(upgrade.getProject().templates().containsKey("added_test_template"));
    }

    public void testNoMetadataUpgrade() {
        Metadata metadata = randomMetadata(new CustomMetadata1("data"));
        MetadataUpgrader metadataUpgrader = new MetadataUpgrader(Collections.emptyList(), List.of());
        Metadata upgrade = GatewayMetaState.upgradeMetadata(metadata, new MockIndexMetadataVerifier(false), metadataUpgrader);
        assertSame(upgrade, metadata);
        assertTrue(Metadata.isGlobalStateEquals(upgrade, metadata));
        for (IndexMetadata indexMetadata : upgrade.getProject()) {
            assertTrue(metadata.getProject().hasIndexMetadata(indexMetadata));
        }
    }

    public void testCustomMetadataValidation() {
        Metadata metadata = randomMetadata(new CustomMetadata1("data"));
        MetadataUpgrader metadataUpgrader = new MetadataUpgrader(Collections.emptyList(), List.of());
        try {
            GatewayMetaState.upgradeMetadata(metadata, new MockIndexMetadataVerifier(false), metadataUpgrader);
        } catch (IllegalStateException e) {
            assertThat(e.getMessage(), equalTo("custom meta data too old"));
        }
    }

    public void testIndexMetadataUpgrade() {
        Metadata metadata = randomMetadata();
        MetadataUpgrader metadataUpgrader = new MetadataUpgrader(Collections.emptyList(), List.of());
        Metadata upgrade = GatewayMetaState.upgradeMetadata(metadata, new MockIndexMetadataVerifier(true), metadataUpgrader);
        assertNotSame(upgrade, metadata);
        assertTrue(Metadata.isGlobalStateEquals(upgrade, metadata));
        for (IndexMetadata indexMetadata : upgrade.getProject()) {
            assertFalse(metadata.getProject().hasIndexMetadata(indexMetadata));
        }
    }

    public void testCustomMetadataNoChange() {
        Metadata metadata = randomMetadata(new CustomMetadata1("data"));
        MetadataUpgrader metadataUpgrader = new MetadataUpgrader(Collections.singletonList(HashMap::new), List.of());
        Metadata upgrade = GatewayMetaState.upgradeMetadata(metadata, new MockIndexMetadataVerifier(false), metadataUpgrader);
        assertSame(upgrade, metadata);
        assertTrue(Metadata.isGlobalStateEquals(upgrade, metadata));
        for (IndexMetadata indexMetadata : upgrade.getProject()) {
            assertTrue(metadata.getProject().hasIndexMetadata(indexMetadata));
        }
    }

    public void testCustomMetadata_appliesUpgraders() {
        CustomMetadata2 custom2 = new CustomMetadata2("some data");
        // Test with a CustomMetadata1 and a CustomMetadata2...
        Metadata originalMetadata = Metadata.builder()
            .putCustom(CustomMetadata1.TYPE, new CustomMetadata1("data"))
            .putCustom(CustomMetadata2.TYPE, custom2)
            .build();
        // ...and two sets of upgraders which affect CustomMetadata1 and some other types...
        Map<String, UnaryOperator<Metadata.Custom>> customUpgraders = Map.of(
            CustomMetadata1.TYPE,
            toUpgrade -> new CustomMetadata1("new " + ((CustomMetadata1) toUpgrade).getData()),
            "not_" + CustomMetadata1.TYPE,
            toUpgrade -> {
                fail("This upgrader should not be invoked");
                return toUpgrade;
            }
        );
        Map<String, UnaryOperator<Metadata.Custom>> moreCustomUpgraders = Map.of("also_not_" + CustomMetadata1.TYPE, toUpgrade -> {
            fail("This upgrader should not be invoked");
            return toUpgrade;
        });
        MetadataUpgrader metadataUpgrader = new MetadataUpgrader(List.of(HashMap::new), List.of(customUpgraders, moreCustomUpgraders));
        Metadata upgradedMetadata = GatewayMetaState.upgradeMetadata(
            originalMetadata,
            new MockIndexMetadataVerifier(false),
            metadataUpgrader
        );
        // ...and assert that the CustomMetadata1 has been upgraded...
        assertEquals(new CustomMetadata1("new data"), upgradedMetadata.custom(CustomMetadata1.TYPE));
        // ...but the CustomMetadata2 is untouched.
        assertSame(custom2, upgradedMetadata.custom(CustomMetadata2.TYPE));
    }

    public void testCustomMetadata_appliesMultipleUpgraders() {
        // Test with a CustomMetadata1 and a CustomMetadata2...
        Metadata originalMetadata = Metadata.builder()
            .putCustom(CustomMetadata1.TYPE, new CustomMetadata1("data"))
            .putCustom(CustomMetadata2.TYPE, new CustomMetadata2("other data"))
            .build();
        // ...and a set of upgraders which affects both of those...
        Map<String, UnaryOperator<Metadata.Custom>> customUpgraders = Map.of(
            CustomMetadata1.TYPE,
            toUpgrade -> new CustomMetadata1("new " + ((CustomMetadata1) toUpgrade).getData()),
            CustomMetadata2.TYPE,
            toUpgrade -> new CustomMetadata2("new " + ((CustomMetadata2) toUpgrade).getData())
        );
        // ...and another set of upgraders which applies a second upgrade to CustomMetadata2...
        Map<String, UnaryOperator<Metadata.Custom>> moreCustomUpgraders = Map.of(
            CustomMetadata2.TYPE,
            toUpgrade -> new CustomMetadata2("more " + ((CustomMetadata2) toUpgrade).getData())
        );
        MetadataUpgrader metadataUpgrader = new MetadataUpgrader(List.of(HashMap::new), List.of(customUpgraders, moreCustomUpgraders));
        Metadata upgradedMetadata = GatewayMetaState.upgradeMetadata(
            originalMetadata,
            new MockIndexMetadataVerifier(false),
            metadataUpgrader
        );
        // ...and assert that the first upgrader has been applied to the CustomMetadata1...
        assertEquals(new CustomMetadata1("new data"), upgradedMetadata.custom(CustomMetadata1.TYPE));
        // ...and both upgraders have been applied to the CustomMetadata2.
        assertEquals(new CustomMetadata2("more new other data"), upgradedMetadata.custom(CustomMetadata2.TYPE));
    }

    public void testIndexTemplateValidation() {
        Metadata metadata = randomMetadata();
        MetadataUpgrader metadataUpgrader = new MetadataUpgrader(Collections.singletonList(customs -> {
            throw new IllegalStateException("template is incompatible");
        }), List.of());
        String message = expectThrows(
            IllegalStateException.class,
            () -> GatewayMetaState.upgradeMetadata(metadata, new MockIndexMetadataVerifier(false), metadataUpgrader)
        ).getMessage();
        assertThat(message, equalTo("template is incompatible"));
    }

    public void testMultipleIndexTemplateUpgrade() {
        final Metadata metadata = switch (randomIntBetween(0, 2)) {
            case 0 -> randomMetadataWithIndexTemplates("template1", "template2");
            case 1 -> randomMetadataWithIndexTemplates(randomBoolean() ? "template1" : "template2");
            case 2 -> randomMetadata();
            default -> throw new IllegalStateException("should never happen");
        };
        MetadataUpgrader metadataUpgrader = new MetadataUpgrader(Arrays.asList(indexTemplateMetadatas -> {
            indexTemplateMetadatas.put(
                "template1",
                IndexTemplateMetadata.builder("template1")
                    .patterns(randomIndexPatterns())
                    .settings(Settings.builder().put(IndexMetadata.INDEX_NUMBER_OF_SHARDS_SETTING.getKey(), 20).build())
                    .build()
            );
            return indexTemplateMetadatas;

        }, indexTemplateMetadatas -> {
            indexTemplateMetadatas.put(
                "template2",
                IndexTemplateMetadata.builder("template2")
                    .patterns(randomIndexPatterns())
                    .settings(Settings.builder().put(IndexMetadata.INDEX_NUMBER_OF_REPLICAS_SETTING.getKey(), 10).build())
                    .build()
            );
            return indexTemplateMetadatas;
        }), List.of());
        Metadata upgrade = GatewayMetaState.upgradeMetadata(metadata, new MockIndexMetadataVerifier(false), metadataUpgrader);
        assertNotSame(upgrade, metadata);
        assertFalse(Metadata.isGlobalStateEquals(upgrade, metadata));
        assertNotNull(upgrade.getProject().templates().get("template1"));
        assertThat(
            IndexMetadata.INDEX_NUMBER_OF_SHARDS_SETTING.get(upgrade.getProject().templates().get("template1").settings()),
            equalTo(20)
        );
        assertNotNull(upgrade.getProject().templates().get("template2"));
        assertThat(
            IndexMetadata.INDEX_NUMBER_OF_REPLICAS_SETTING.get(upgrade.getProject().templates().get("template2").settings()),
            equalTo(10)
        );
        for (IndexMetadata indexMetadata : upgrade.getProject()) {
            assertTrue(metadata.getProject().hasIndexMetadata(indexMetadata));
        }
    }

    public void testPluggablePersistedStateValidation() throws IOException {
        try (
            var gatewayMetaState = new GatewayMetaState();
            var testPersistedState = new InMemoryPersistedState(0, ClusterState.EMPTY_STATE)
        ) {
            final var duplicatePlugin = new ClusterCoordinationPlugin() {
                @Override
                public Optional<PersistedStateFactory> getPersistedStateFactory() {
                    return Optional.of(
                        (settings, transportService, persistedClusterStateService) -> { throw new AssertionError("should not be called"); }
                    );
                }
            };
            assertThat(
                expectThrows(
                    IllegalStateException.class,
                    () -> gatewayMetaState.start(
                        null,
                        null,
                        null,
                        null,
                        null,
                        null,
                        null,
                        List.of(duplicatePlugin, duplicatePlugin),
                        CompatibilityVersionsUtils.staticCurrent()
                    )
                ).getMessage(),
                containsString("multiple persisted-state factories")
            );

            gatewayMetaState.start(null, null, null, null, null, null, null, List.of(new ClusterCoordinationPlugin() {
                @Override
                public Optional<PersistedStateFactory> getPersistedStateFactory() {
                    return Optional.of((settings, transportService, persistedClusterStateService) -> testPersistedState);
                }
            }), CompatibilityVersionsUtils.staticCurrent());
            assertSame(testPersistedState, gatewayMetaState.getPersistedState());
        }
    }

    private static class MockIndexMetadataVerifier extends IndexMetadataVerifier {
        private final boolean upgrade;

        MockIndexMetadataVerifier(boolean upgrade) {
            super(Settings.EMPTY, null, null, null, null, null, MapperMetrics.NOOP);
            this.upgrade = upgrade;
        }

        @Override
        public IndexMetadata verifyIndexMetadata(IndexMetadata indexMetadata, IndexVersion minimumIndexCompatibilityVersion) {
            return upgrade ? IndexMetadata.builder(indexMetadata).build() : indexMetadata;
        }
    }

    private static class CustomMetadata1 extends TestClusterCustomMetadata {
        public static final String TYPE = "custom_md_1";

        CustomMetadata1(String data) {
            super(data);
        }

        @Override
        public String getWriteableName() {
            return TYPE;
        }

        @Override
        public TransportVersion getMinimalSupportedVersion() {
            return TransportVersion.current();
        }

        @Override
        public EnumSet<Metadata.XContentContext> context() {
            return EnumSet.of(Metadata.XContentContext.GATEWAY);
        }
    }

<<<<<<< HEAD
    private static Metadata randomMetadata(TestClusterCustomMetadata... customMetadatas) {
=======
    private static class CustomMetadata2 extends TestCustomMetadata {
        public static final String TYPE = "custom_md_2";

        CustomMetadata2(String data) {
            super(data);
        }

        @Override
        public String getWriteableName() {
            return TYPE;
        }

        @Override
        public TransportVersion getMinimalSupportedVersion() {
            return TransportVersion.current();
        }

        @Override
        public EnumSet<Metadata.XContentContext> context() {
            return EnumSet.of(Metadata.XContentContext.GATEWAY);
        }
    }

    private static Metadata randomMetadata(TestCustomMetadata... customMetadatas) {
>>>>>>> 058be969
        Metadata.Builder builder = Metadata.builder();
        for (TestClusterCustomMetadata customMetadata : customMetadatas) {
            builder.putCustom(customMetadata.getWriteableName(), customMetadata);
        }
        for (int i = 0; i < randomIntBetween(1, 5); i++) {
            builder.put(
                IndexMetadata.builder(randomAlphaOfLength(10))
                    .settings(settings(IndexVersion.current()))
                    .numberOfReplicas(randomIntBetween(0, 3))
                    .numberOfShards(randomIntBetween(1, 5))
            );
        }
        return builder.build();
    }

    private static Metadata randomMetadataWithIndexTemplates(String... templates) {
        Metadata.Builder builder = Metadata.builder();
        for (String template : templates) {
            IndexTemplateMetadata templateMetadata = IndexTemplateMetadata.builder(template)
                .settings(indexSettings(IndexVersion.current(), randomIntBetween(1, 5), randomIntBetween(0, 3)))
                .patterns(randomIndexPatterns())
                .build();
            builder.put(templateMetadata);
        }
        for (int i = 0; i < randomIntBetween(1, 5); i++) {
            builder.put(
                IndexMetadata.builder(randomAlphaOfLength(10))
                    .settings(settings(IndexVersion.current()))
                    .numberOfReplicas(randomIntBetween(0, 3))
                    .numberOfShards(randomIntBetween(1, 5))
            );
        }
        return builder.build();
    }

    private static List<String> randomIndexPatterns() {
        return Arrays.asList(Objects.requireNonNull(generateRandomStringArray(10, 100, false, false)));
    }
}<|MERGE_RESOLUTION|>--- conflicted
+++ resolved
@@ -24,6 +24,7 @@
 import org.elasticsearch.plugins.MetadataUpgrader;
 import org.elasticsearch.test.ESTestCase;
 import org.elasticsearch.test.TestClusterCustomMetadata;
+import org.elasticsearch.test.TestProjectCustomMetadata;
 
 import java.io.IOException;
 import java.util.Arrays;
@@ -101,55 +102,58 @@
     }
 
     public void testCustomMetadata_appliesUpgraders() {
-        CustomMetadata2 custom2 = new CustomMetadata2("some data");
-        // Test with a CustomMetadata1 and a CustomMetadata2...
+        ProjectCustomMetadata2 custom2 = new ProjectCustomMetadata2("some data");
+        // Test with a ProjectCustomMetadata1 and a ProjectCustomMetadata2...
         Metadata originalMetadata = Metadata.builder()
-            .putCustom(CustomMetadata1.TYPE, new CustomMetadata1("data"))
-            .putCustom(CustomMetadata2.TYPE, custom2)
+            .putCustom(ProjectCustomMetadata1.TYPE, new ProjectCustomMetadata1("data"))
+            .putCustom(ProjectCustomMetadata2.TYPE, custom2)
             .build();
-        // ...and two sets of upgraders which affect CustomMetadata1 and some other types...
-        Map<String, UnaryOperator<Metadata.Custom>> customUpgraders = Map.of(
-            CustomMetadata1.TYPE,
-            toUpgrade -> new CustomMetadata1("new " + ((CustomMetadata1) toUpgrade).getData()),
-            "not_" + CustomMetadata1.TYPE,
+        // ...and two sets of upgraders which affect ProjectCustomMetadata1 and some other types...
+        Map<String, UnaryOperator<Metadata.ProjectCustom>> customUpgraders = Map.of(
+            ProjectCustomMetadata1.TYPE,
+            toUpgrade -> new ProjectCustomMetadata1("new " + ((ProjectCustomMetadata1) toUpgrade).getData()),
+            "not_" + ProjectCustomMetadata1.TYPE,
             toUpgrade -> {
                 fail("This upgrader should not be invoked");
                 return toUpgrade;
             }
         );
-        Map<String, UnaryOperator<Metadata.Custom>> moreCustomUpgraders = Map.of("also_not_" + CustomMetadata1.TYPE, toUpgrade -> {
-            fail("This upgrader should not be invoked");
-            return toUpgrade;
-        });
+        Map<String, UnaryOperator<Metadata.ProjectCustom>> moreCustomUpgraders = Map.of(
+            "also_not_" + ProjectCustomMetadata1.TYPE,
+            toUpgrade -> {
+                fail("This upgrader should not be invoked");
+                return toUpgrade;
+            }
+        );
         MetadataUpgrader metadataUpgrader = new MetadataUpgrader(List.of(HashMap::new), List.of(customUpgraders, moreCustomUpgraders));
         Metadata upgradedMetadata = GatewayMetaState.upgradeMetadata(
             originalMetadata,
             new MockIndexMetadataVerifier(false),
             metadataUpgrader
         );
-        // ...and assert that the CustomMetadata1 has been upgraded...
-        assertEquals(new CustomMetadata1("new data"), upgradedMetadata.custom(CustomMetadata1.TYPE));
-        // ...but the CustomMetadata2 is untouched.
-        assertSame(custom2, upgradedMetadata.custom(CustomMetadata2.TYPE));
+        // ...and assert that the ProjectCustomMetadata1 has been upgraded...
+        assertEquals(new ProjectCustomMetadata1("new data"), upgradedMetadata.getProject().custom(ProjectCustomMetadata1.TYPE));
+        // ...but the ProjectCustomMetadata2 is untouched.
+        assertSame(custom2, upgradedMetadata.getProject().custom(ProjectCustomMetadata2.TYPE));
     }
 
     public void testCustomMetadata_appliesMultipleUpgraders() {
-        // Test with a CustomMetadata1 and a CustomMetadata2...
+        // Test with a ProjectCustomMetadata1 and a ProjectCustomMetadata2...
         Metadata originalMetadata = Metadata.builder()
-            .putCustom(CustomMetadata1.TYPE, new CustomMetadata1("data"))
-            .putCustom(CustomMetadata2.TYPE, new CustomMetadata2("other data"))
+            .putCustom(ProjectCustomMetadata1.TYPE, new ProjectCustomMetadata1("data"))
+            .putCustom(ProjectCustomMetadata2.TYPE, new ProjectCustomMetadata2("other data"))
             .build();
         // ...and a set of upgraders which affects both of those...
-        Map<String, UnaryOperator<Metadata.Custom>> customUpgraders = Map.of(
-            CustomMetadata1.TYPE,
-            toUpgrade -> new CustomMetadata1("new " + ((CustomMetadata1) toUpgrade).getData()),
-            CustomMetadata2.TYPE,
-            toUpgrade -> new CustomMetadata2("new " + ((CustomMetadata2) toUpgrade).getData())
-        );
-        // ...and another set of upgraders which applies a second upgrade to CustomMetadata2...
-        Map<String, UnaryOperator<Metadata.Custom>> moreCustomUpgraders = Map.of(
-            CustomMetadata2.TYPE,
-            toUpgrade -> new CustomMetadata2("more " + ((CustomMetadata2) toUpgrade).getData())
+        Map<String, UnaryOperator<Metadata.ProjectCustom>> customUpgraders = Map.of(
+            ProjectCustomMetadata1.TYPE,
+            toUpgrade -> new ProjectCustomMetadata1("new " + ((ProjectCustomMetadata1) toUpgrade).getData()),
+            ProjectCustomMetadata2.TYPE,
+            toUpgrade -> new ProjectCustomMetadata2("new " + ((ProjectCustomMetadata2) toUpgrade).getData())
+        );
+        // ...and another set of upgraders which applies a second upgrade to ProjectCustomMetadata2...
+        Map<String, UnaryOperator<Metadata.ProjectCustom>> moreCustomUpgraders = Map.of(
+            ProjectCustomMetadata2.TYPE,
+            toUpgrade -> new ProjectCustomMetadata2("more " + ((ProjectCustomMetadata2) toUpgrade).getData())
         );
         MetadataUpgrader metadataUpgrader = new MetadataUpgrader(List.of(HashMap::new), List.of(customUpgraders, moreCustomUpgraders));
         Metadata upgradedMetadata = GatewayMetaState.upgradeMetadata(
@@ -157,10 +161,10 @@
             new MockIndexMetadataVerifier(false),
             metadataUpgrader
         );
-        // ...and assert that the first upgrader has been applied to the CustomMetadata1...
-        assertEquals(new CustomMetadata1("new data"), upgradedMetadata.custom(CustomMetadata1.TYPE));
-        // ...and both upgraders have been applied to the CustomMetadata2.
-        assertEquals(new CustomMetadata2("more new other data"), upgradedMetadata.custom(CustomMetadata2.TYPE));
+        // ...and assert that the first upgrader has been applied to the ProjectCustomMetadata1...
+        assertEquals(new ProjectCustomMetadata1("new data"), upgradedMetadata.getProject().custom(ProjectCustomMetadata1.TYPE));
+        // ...and both upgraders have been applied to the ProjectCustomMetadata2.
+        assertEquals(new ProjectCustomMetadata2("more new other data"), upgradedMetadata.getProject().custom(ProjectCustomMetadata2.TYPE));
     }
 
     public void testIndexTemplateValidation() {
@@ -298,13 +302,10 @@
         }
     }
 
-<<<<<<< HEAD
-    private static Metadata randomMetadata(TestClusterCustomMetadata... customMetadatas) {
-=======
-    private static class CustomMetadata2 extends TestCustomMetadata {
-        public static final String TYPE = "custom_md_2";
-
-        CustomMetadata2(String data) {
+    private static class ProjectCustomMetadata1 extends TestProjectCustomMetadata {
+        public static final String TYPE = "custom_project_md_1";
+
+        ProjectCustomMetadata1(String data) {
             super(data);
         }
 
@@ -324,8 +325,30 @@
         }
     }
 
-    private static Metadata randomMetadata(TestCustomMetadata... customMetadatas) {
->>>>>>> 058be969
+    private static class ProjectCustomMetadata2 extends TestProjectCustomMetadata {
+        public static final String TYPE = "custom_project_md_2";
+
+        ProjectCustomMetadata2(String data) {
+            super(data);
+        }
+
+        @Override
+        public String getWriteableName() {
+            return TYPE;
+        }
+
+        @Override
+        public TransportVersion getMinimalSupportedVersion() {
+            return TransportVersion.current();
+        }
+
+        @Override
+        public EnumSet<Metadata.XContentContext> context() {
+            return EnumSet.of(Metadata.XContentContext.GATEWAY);
+        }
+    }
+
+    private static Metadata randomMetadata(TestClusterCustomMetadata... customMetadatas) {
         Metadata.Builder builder = Metadata.builder();
         for (TestClusterCustomMetadata customMetadata : customMetadatas) {
             builder.putCustom(customMetadata.getWriteableName(), customMetadata);
