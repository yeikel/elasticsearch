/*
 * Licensed to Elasticsearch under one or more contributor
 * license agreements. See the NOTICE file distributed with
 * this work for additional information regarding copyright
 * ownership. Elasticsearch licenses this file to you under
 * the Apache License, Version 2.0 (the "License"); you may
 * not use this file except in compliance with the License.
 * You may obtain a copy of the License at
 *
 *    http://www.apache.org/licenses/LICENSE-2.0
 *
 * Unless required by applicable law or agreed to in writing,
 * software distributed under the License is distributed on an
 * "AS IS" BASIS, WITHOUT WARRANTIES OR CONDITIONS OF ANY
 * KIND, either express or implied.  See the License for the
 * specific language governing permissions and limitations
 * under the License.
 */

package org.elasticsearch.indices.cluster;

import org.elasticsearch.ExceptionsHelper;
import org.elasticsearch.Version;
import org.elasticsearch.action.ActionResponse;
import org.elasticsearch.action.admin.cluster.reroute.ClusterRerouteRequest;
import org.elasticsearch.action.admin.cluster.reroute.TransportClusterRerouteAction;
import org.elasticsearch.action.admin.indices.close.CloseIndexRequest;
import org.elasticsearch.action.admin.indices.close.TransportCloseIndexAction;
import org.elasticsearch.action.admin.indices.create.CreateIndexRequest;
import org.elasticsearch.action.admin.indices.create.TransportCreateIndexAction;
import org.elasticsearch.action.admin.indices.delete.DeleteIndexRequest;
import org.elasticsearch.action.admin.indices.delete.TransportDeleteIndexAction;
import org.elasticsearch.action.admin.indices.open.OpenIndexRequest;
import org.elasticsearch.action.admin.indices.open.TransportOpenIndexAction;
import org.elasticsearch.action.admin.indices.settings.put.TransportUpdateSettingsAction;
import org.elasticsearch.action.admin.indices.settings.put.UpdateSettingsRequest;
import org.elasticsearch.action.support.ActionFilters;
import org.elasticsearch.action.support.DestructiveOperations;
import org.elasticsearch.action.support.PlainActionFuture;
import org.elasticsearch.action.support.master.MasterNodeRequest;
import org.elasticsearch.action.support.master.TransportMasterNodeAction;
import org.elasticsearch.action.support.master.TransportMasterNodeActionUtils;
import org.elasticsearch.cluster.ClusterState;
import org.elasticsearch.cluster.ClusterStateTaskExecutor;
import org.elasticsearch.cluster.ClusterStateTaskExecutor.ClusterTasksResult;
import org.elasticsearch.cluster.ClusterStateUpdateTask;
import org.elasticsearch.cluster.EmptyClusterInfoService;
import org.elasticsearch.cluster.action.shard.ShardStateAction;
import org.elasticsearch.cluster.action.shard.ShardStateAction.FailedShardEntry;
import org.elasticsearch.cluster.action.shard.ShardStateAction.StartedShardEntry;
import org.elasticsearch.cluster.coordination.JoinTaskExecutor;
import org.elasticsearch.cluster.coordination.NodeRemovalClusterStateTaskExecutor;
import org.elasticsearch.cluster.metadata.AliasValidator;
import org.elasticsearch.cluster.metadata.IndexMetaData;
import org.elasticsearch.cluster.metadata.IndexNameExpressionResolver;
import org.elasticsearch.cluster.metadata.MetaDataCreateIndexService;
import org.elasticsearch.cluster.metadata.MetaDataDeleteIndexService;
import org.elasticsearch.cluster.metadata.MetaDataIndexStateService;
import org.elasticsearch.cluster.metadata.MetaDataIndexUpgradeService;
import org.elasticsearch.cluster.metadata.MetaDataUpdateSettingsService;
import org.elasticsearch.cluster.node.DiscoveryNode;
import org.elasticsearch.cluster.routing.ShardRouting;
import org.elasticsearch.cluster.routing.allocation.AllocationService;
import org.elasticsearch.cluster.routing.allocation.FailedShard;
import org.elasticsearch.cluster.routing.allocation.RandomAllocationDeciderTests;
import org.elasticsearch.cluster.routing.allocation.allocator.BalancedShardsAllocator;
import org.elasticsearch.cluster.routing.allocation.decider.AllocationDeciders;
import org.elasticsearch.cluster.routing.allocation.decider.ReplicaAfterPrimaryActiveAllocationDecider;
import org.elasticsearch.cluster.routing.allocation.decider.SameShardAllocationDecider;
import org.elasticsearch.cluster.service.ClusterService;
import org.elasticsearch.common.UUIDs;
import org.elasticsearch.common.component.AbstractComponent;
import org.elasticsearch.common.settings.ClusterSettings;
import org.elasticsearch.common.settings.IndexScopedSettings;
import org.elasticsearch.common.settings.Settings;
import org.elasticsearch.common.xcontent.NamedXContentRegistry;
import org.elasticsearch.env.Environment;
import org.elasticsearch.env.TestEnvironment;
import org.elasticsearch.index.IndexService;
import org.elasticsearch.index.mapper.MapperService;
import org.elasticsearch.index.shard.IndexEventListener;
import org.elasticsearch.indices.IndicesService;
import org.elasticsearch.test.gateway.TestGatewayAllocator;
import org.elasticsearch.threadpool.ThreadPool;
import org.elasticsearch.transport.Transport;
import org.elasticsearch.transport.TransportService;

import java.io.IOException;
import java.util.ArrayList;
import java.util.Arrays;
import java.util.Collections;
import java.util.HashSet;
import java.util.List;
import java.util.stream.Collectors;

import static com.carrotsearch.randomizedtesting.RandomizedTest.getRandom;
import static org.elasticsearch.env.Environment.PATH_HOME_SETTING;
import static org.hamcrest.Matchers.notNullValue;
import static org.junit.Assert.assertThat;
import static org.mockito.Matchers.any;
import static org.mockito.Matchers.anyList;
import static org.mockito.Matchers.anyString;
import static org.mockito.Mockito.doAnswer;
import static org.mockito.Mockito.mock;
import static org.mockito.Mockito.when;

public class ClusterStateChanges extends AbstractComponent {
    private static final Settings SETTINGS = Settings.builder()
            .put(PATH_HOME_SETTING.getKey(), "dummy")
            .build();

    private final AllocationService allocationService;
    private final ClusterService clusterService;
    private final ShardStateAction.ShardFailedClusterStateTaskExecutor shardFailedClusterStateTaskExecutor;
    private final ShardStateAction.ShardStartedClusterStateTaskExecutor shardStartedClusterStateTaskExecutor;

    // transport actions
    private final TransportCloseIndexAction transportCloseIndexAction;
    private final TransportOpenIndexAction transportOpenIndexAction;
    private final TransportDeleteIndexAction transportDeleteIndexAction;
    private final TransportUpdateSettingsAction transportUpdateSettingsAction;
    private final TransportClusterRerouteAction transportClusterRerouteAction;
    private final TransportCreateIndexAction transportCreateIndexAction;

    private final NodeRemovalClusterStateTaskExecutor nodeRemovalExecutor;
    private final JoinTaskExecutor joinTaskExecutor;

    public ClusterStateChanges(NamedXContentRegistry xContentRegistry, ThreadPool threadPool) {
        ClusterSettings clusterSettings = new ClusterSettings(SETTINGS, ClusterSettings.BUILT_IN_CLUSTER_SETTINGS);
        allocationService = new AllocationService(new AllocationDeciders(
            new HashSet<>(Arrays.asList(new SameShardAllocationDecider(SETTINGS, clusterSettings),
                new ReplicaAfterPrimaryActiveAllocationDecider(),
                new RandomAllocationDeciderTests.RandomAllocationDecider(getRandom())))),
            new TestGatewayAllocator(), new BalancedShardsAllocator(SETTINGS),
            EmptyClusterInfoService.INSTANCE);
        shardFailedClusterStateTaskExecutor = new ShardStateAction.ShardFailedClusterStateTaskExecutor(allocationService, null, logger);
        shardStartedClusterStateTaskExecutor = new ShardStateAction.ShardStartedClusterStateTaskExecutor(allocationService, logger);
        ActionFilters actionFilters = new ActionFilters(Collections.emptySet());
        IndexNameExpressionResolver indexNameExpressionResolver = new IndexNameExpressionResolver();
        DestructiveOperations destructiveOperations = new DestructiveOperations(SETTINGS, clusterSettings);
        Environment environment = TestEnvironment.newEnvironment(SETTINGS);
        Transport transport = mock(Transport.class); // it's not used

        // mocks
        clusterService = mock(ClusterService.class);
        when(clusterService.getClusterSettings()).thenReturn(clusterSettings);
        IndicesService indicesService = mock(IndicesService.class);
        // MetaDataCreateIndexService creates indices using its IndicesService instance to check mappings -> fake it here
        try {
            @SuppressWarnings("unchecked") final List<IndexEventListener> listeners = anyList();
            when(indicesService.createIndex(any(IndexMetaData.class), listeners))
                .then(invocationOnMock -> {
                    IndexService indexService = mock(IndexService.class);
                    IndexMetaData indexMetaData = (IndexMetaData)invocationOnMock.getArguments()[0];
                    when(indexService.index()).thenReturn(indexMetaData.getIndex());
                    MapperService mapperService = mock(MapperService.class);
                    when(indexService.mapperService()).thenReturn(mapperService);
                    when(mapperService.documentMapper()).thenReturn(null);
                    when(indexService.getIndexEventListener()).thenReturn(new IndexEventListener() {});
                    when(indexService.getIndexSortSupplier()).thenReturn(() -> null);
                    return indexService;
            });
        } catch (IOException e) {
            throw new IllegalStateException(e);
        }

        // services
        TransportService transportService = new TransportService(SETTINGS, transport, threadPool,
            TransportService.NOOP_TRANSPORT_INTERCEPTOR,
            boundAddress -> DiscoveryNode.createLocal(SETTINGS, boundAddress.publishAddress(), UUIDs.randomBase64UUID()), clusterSettings,
            Collections.emptySet());
        MetaDataIndexUpgradeService metaDataIndexUpgradeService = new MetaDataIndexUpgradeService(SETTINGS, xContentRegistry, null, null,
            null) {
            // metaData upgrader should do nothing
            @Override
            public IndexMetaData upgradeIndexMetaData(IndexMetaData indexMetaData, Version minimumIndexCompatibilityVersion) {
                return indexMetaData;
            }
        };
        MetaDataIndexStateService indexStateService = new MetaDataIndexStateService(clusterService, allocationService,
            metaDataIndexUpgradeService, indicesService, threadPool);
        MetaDataDeleteIndexService deleteIndexService = new MetaDataDeleteIndexService(SETTINGS, clusterService, allocationService);
        MetaDataUpdateSettingsService metaDataUpdateSettingsService = new MetaDataUpdateSettingsService(clusterService,
            allocationService, IndexScopedSettings.DEFAULT_SCOPED_SETTINGS, indicesService, threadPool);
        MetaDataCreateIndexService createIndexService = new MetaDataCreateIndexService(SETTINGS, clusterService, indicesService,
            allocationService, new AliasValidator(), environment,
            IndexScopedSettings.DEFAULT_SCOPED_SETTINGS, threadPool, xContentRegistry, true);

        transportCloseIndexAction = new TransportCloseIndexAction(SETTINGS, transportService, clusterService, threadPool,
            indexStateService, clusterSettings, actionFilters, indexNameExpressionResolver, destructiveOperations);
        transportOpenIndexAction = new TransportOpenIndexAction(transportService,
            clusterService, threadPool, indexStateService, actionFilters, indexNameExpressionResolver, destructiveOperations);
        transportDeleteIndexAction = new TransportDeleteIndexAction(transportService,
            clusterService, threadPool, deleteIndexService, actionFilters, indexNameExpressionResolver, destructiveOperations);
        transportUpdateSettingsAction = new TransportUpdateSettingsAction(
            transportService, clusterService, threadPool, metaDataUpdateSettingsService, actionFilters, indexNameExpressionResolver);
        transportClusterRerouteAction = new TransportClusterRerouteAction(
            transportService, clusterService, threadPool, allocationService, actionFilters, indexNameExpressionResolver);
        transportCreateIndexAction = new TransportCreateIndexAction(
            transportService, clusterService, threadPool, createIndexService, actionFilters, indexNameExpressionResolver);

<<<<<<< HEAD
        nodeRemovalExecutor = new NodeRemovalClusterStateTaskExecutor(allocationService, logger);
        joinTaskExecutor = new JoinTaskExecutor(allocationService, logger);
=======
        ElectMasterService electMasterService = new ElectMasterService(SETTINGS);
        nodeRemovalExecutor = new ZenDiscovery.NodeRemovalClusterStateTaskExecutor(allocationService, electMasterService,
            s -> { throw new AssertionError("rejoin not implemented"); }, logger);
        joinTaskExecutor = new NodeJoinController.JoinTaskExecutor(allocationService, electMasterService, logger);
>>>>>>> d00b23c8
    }

    public ClusterState createIndex(ClusterState state, CreateIndexRequest request) {
        return execute(transportCreateIndexAction, request, state);
    }

    public ClusterState closeIndices(ClusterState state, CloseIndexRequest request) {
        return execute(transportCloseIndexAction, request, state);
    }

    public ClusterState openIndices(ClusterState state, OpenIndexRequest request) {
        return execute(transportOpenIndexAction, request, state);
    }

    public ClusterState deleteIndices(ClusterState state, DeleteIndexRequest request) {
        return execute(transportDeleteIndexAction, request, state);
    }

    public ClusterState updateSettings(ClusterState state, UpdateSettingsRequest request) {
        return execute(transportUpdateSettingsAction, request, state);
    }

    public ClusterState reroute(ClusterState state, ClusterRerouteRequest request) {
        return execute(transportClusterRerouteAction, request, state);
    }

    public ClusterState addNodes(ClusterState clusterState, List<DiscoveryNode> nodes) {
        return runTasks(joinTaskExecutor, clusterState, nodes.stream().map(node -> new JoinTaskExecutor.Task(node, "dummy reason"))
            .collect(Collectors.toList()));
    }

    public ClusterState joinNodesAndBecomeMaster(ClusterState clusterState, List<DiscoveryNode> nodes) {
        List<JoinTaskExecutor.Task> joinNodes = new ArrayList<>();
        joinNodes.add(JoinTaskExecutor.newBecomeMasterTask());
        joinNodes.add(JoinTaskExecutor.newFinishElectionTask());
        joinNodes.addAll(nodes.stream().map(node -> new JoinTaskExecutor.Task(node, "dummy reason"))
            .collect(Collectors.toList()));

        return runTasks(joinTaskExecutor, clusterState, joinNodes);
    }

    public ClusterState removeNodes(ClusterState clusterState, List<DiscoveryNode> nodes) {
        return runTasks(nodeRemovalExecutor, clusterState, nodes.stream()
            .map(n -> new NodeRemovalClusterStateTaskExecutor.Task(n, "dummy reason")).collect(Collectors.toList()));
    }

    public ClusterState applyFailedShards(ClusterState clusterState, List<FailedShard> failedShards) {
        List<FailedShardEntry> entries = failedShards.stream().map(failedShard ->
            new FailedShardEntry(failedShard.getRoutingEntry().shardId(), failedShard.getRoutingEntry().allocationId().getId(),
                0L, failedShard.getMessage(), failedShard.getFailure(), failedShard.markAsStale()))
            .collect(Collectors.toList());
        return runTasks(shardFailedClusterStateTaskExecutor, clusterState, entries);
    }

    public ClusterState applyStartedShards(ClusterState clusterState, List<ShardRouting> startedShards) {
        List<StartedShardEntry> entries = startedShards.stream().map(startedShard ->
            new StartedShardEntry(startedShard.shardId(), startedShard.allocationId().getId(), "shard started"))
            .collect(Collectors.toList());
        return runTasks(shardStartedClusterStateTaskExecutor, clusterState, entries);
    }

    private <T> ClusterState runTasks(ClusterStateTaskExecutor<T> executor, ClusterState clusterState, List<T> entries) {
        try {
            ClusterTasksResult<T> result = executor.execute(clusterState, entries);
            for (ClusterStateTaskExecutor.TaskResult taskResult : result.executionResults.values()) {
                if (taskResult.isSuccess() == false) {
                    throw taskResult.getFailure();
                }
            }
            return result.resultingState;
        } catch (Exception e) {
            throw ExceptionsHelper.convertToRuntime(e);
        }
    }

    private <Request extends MasterNodeRequest<Request>, Response extends ActionResponse> ClusterState execute(
        TransportMasterNodeAction<Request, Response> masterNodeAction, Request request, ClusterState clusterState) {
        return executeClusterStateUpdateTask(clusterState, () -> {
            try {
                TransportMasterNodeActionUtils.runMasterOperation(masterNodeAction, request, clusterState, new PlainActionFuture<>());
            } catch (Exception e) {
                throw new RuntimeException(e);
            }
        });
    }

    private ClusterState executeClusterStateUpdateTask(ClusterState state, Runnable runnable) {
        ClusterState[] result = new ClusterState[1];
        doAnswer(invocationOnMock -> {
            ClusterStateUpdateTask task = (ClusterStateUpdateTask)invocationOnMock.getArguments()[1];
            result[0] = task.execute(state);
            return null;
        }).when(clusterService).submitStateUpdateTask(anyString(), any(ClusterStateUpdateTask.class));
        runnable.run();
        assertThat(result[0], notNullValue());
        return result[0];
    }
}<|MERGE_RESOLUTION|>--- conflicted
+++ resolved
@@ -199,15 +199,8 @@
         transportCreateIndexAction = new TransportCreateIndexAction(
             transportService, clusterService, threadPool, createIndexService, actionFilters, indexNameExpressionResolver);
 
-<<<<<<< HEAD
         nodeRemovalExecutor = new NodeRemovalClusterStateTaskExecutor(allocationService, logger);
         joinTaskExecutor = new JoinTaskExecutor(allocationService, logger);
-=======
-        ElectMasterService electMasterService = new ElectMasterService(SETTINGS);
-        nodeRemovalExecutor = new ZenDiscovery.NodeRemovalClusterStateTaskExecutor(allocationService, electMasterService,
-            s -> { throw new AssertionError("rejoin not implemented"); }, logger);
-        joinTaskExecutor = new NodeJoinController.JoinTaskExecutor(allocationService, electMasterService, logger);
->>>>>>> d00b23c8
     }
 
     public ClusterState createIndex(ClusterState state, CreateIndexRequest request) {
