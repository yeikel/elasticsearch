/*
 * Copyright Elasticsearch B.V. and/or licensed to Elasticsearch B.V. under one
 * or more contributor license agreements. Licensed under the "Elastic License
 * 2.0", the "GNU Affero General Public License v3.0 only", and the "Server Side
 * Public License v 1"; you may not use this file except in compliance with, at
 * your election, the "Elastic License 2.0", the "GNU Affero General Public
 * License v3.0 only", or the "Server Side Public License, v 1".
 */

package org.elasticsearch.action.bulk;

import org.apache.logging.log4j.LogManager;
import org.apache.logging.log4j.Logger;
import org.elasticsearch.ExceptionsHelper;
import org.elasticsearch.ResourceAlreadyExistsException;
import org.elasticsearch.action.ActionListener;
import org.elasticsearch.action.ActionRunnable;
import org.elasticsearch.action.ActionType;
import org.elasticsearch.action.DocWriteRequest;
import org.elasticsearch.action.admin.indices.create.AutoCreateAction;
import org.elasticsearch.action.admin.indices.create.CreateIndexRequest;
import org.elasticsearch.action.admin.indices.create.CreateIndexResponse;
import org.elasticsearch.action.admin.indices.rollover.LazyRolloverAction;
import org.elasticsearch.action.admin.indices.rollover.RolloverRequest;
import org.elasticsearch.action.admin.indices.rollover.RolloverResponse;
import org.elasticsearch.action.index.IndexRequest;
import org.elasticsearch.action.support.ActionFilters;
import org.elasticsearch.action.support.IndicesOptions;
import org.elasticsearch.action.support.RefCountingRunnable;
import org.elasticsearch.action.support.WriteResponse;
import org.elasticsearch.action.support.replication.ReplicationResponse;
import org.elasticsearch.client.internal.OriginSettingClient;
import org.elasticsearch.client.internal.node.NodeClient;
import org.elasticsearch.cluster.ProjectState;
import org.elasticsearch.cluster.metadata.ComposableIndexTemplate;
import org.elasticsearch.cluster.metadata.DataStream;
import org.elasticsearch.cluster.metadata.DataStreamFailureStoreSettings;
import org.elasticsearch.cluster.metadata.DataStreamOptions;
import org.elasticsearch.cluster.metadata.IndexAbstraction;
import org.elasticsearch.cluster.metadata.IndexNameExpressionResolver;
import org.elasticsearch.cluster.metadata.MetadataIndexTemplateService;
import org.elasticsearch.cluster.metadata.ProjectMetadata;
import org.elasticsearch.cluster.project.ProjectResolver;
import org.elasticsearch.cluster.service.ClusterService;
import org.elasticsearch.common.io.stream.Writeable;
import org.elasticsearch.common.util.concurrent.AtomicArray;
import org.elasticsearch.core.Nullable;
import org.elasticsearch.features.FeatureService;
import org.elasticsearch.index.IndexingPressure;
import org.elasticsearch.index.VersionType;
import org.elasticsearch.indices.SystemIndices;
import org.elasticsearch.ingest.IngestService;
import org.elasticsearch.injection.guice.Inject;
import org.elasticsearch.tasks.Task;
import org.elasticsearch.threadpool.ThreadPool;
import org.elasticsearch.transport.TransportService;

import java.io.IOException;
import java.util.HashMap;
import java.util.HashSet;
import java.util.Map;
import java.util.Objects;
import java.util.Set;
import java.util.SortedMap;
import java.util.concurrent.ConcurrentHashMap;
import java.util.concurrent.Executor;
import java.util.function.Function;
import java.util.function.LongSupplier;

import static org.elasticsearch.index.seqno.SequenceNumbers.UNASSIGNED_PRIMARY_TERM;
import static org.elasticsearch.index.seqno.SequenceNumbers.UNASSIGNED_SEQ_NO;

/**
 * Groups bulk request items by shard, optionally creating non-existent indices and
 * delegates to {@link TransportShardBulkAction} for shard-level bulk execution
 */
public class TransportBulkAction extends TransportAbstractBulkAction {

    public static final String NAME = "indices:data/write/bulk";
    public static final ActionType<BulkResponse> TYPE = new ActionType<>(NAME);
    private static final Logger logger = LogManager.getLogger(TransportBulkAction.class);
    public static final String LAZY_ROLLOVER_ORIGIN = "lazy_rollover";

    private final FeatureService featureService;
    private final NodeClient client;
    private final IndexNameExpressionResolver indexNameExpressionResolver;
    private final OriginSettingClient rolloverClient;
    private final FailureStoreMetrics failureStoreMetrics;
    private final DataStreamFailureStoreSettings dataStreamFailureStoreSettings;

    @Inject
    public TransportBulkAction(
        ThreadPool threadPool,
        TransportService transportService,
        ClusterService clusterService,
        IngestService ingestService,
        FeatureService featureService,
        NodeClient client,
        ActionFilters actionFilters,
        IndexNameExpressionResolver indexNameExpressionResolver,
        IndexingPressure indexingPressure,
        SystemIndices systemIndices,
<<<<<<< HEAD
        ProjectResolver projectResolver,
        FailureStoreMetrics failureStoreMetrics
=======
        FailureStoreMetrics failureStoreMetrics,
        DataStreamFailureStoreSettings dataStreamFailureStoreSettings
>>>>>>> 4d7f0e6f
    ) {
        this(
            threadPool,
            transportService,
            clusterService,
            ingestService,
            featureService,
            client,
            actionFilters,
            indexNameExpressionResolver,
            indexingPressure,
            systemIndices,
            projectResolver,
            threadPool::relativeTimeInNanos,
            failureStoreMetrics,
            dataStreamFailureStoreSettings
        );
    }

    public TransportBulkAction(
        ThreadPool threadPool,
        TransportService transportService,
        ClusterService clusterService,
        IngestService ingestService,
        FeatureService featureService,
        NodeClient client,
        ActionFilters actionFilters,
        IndexNameExpressionResolver indexNameExpressionResolver,
        IndexingPressure indexingPressure,
        SystemIndices systemIndices,
        ProjectResolver projectResolver,
        LongSupplier relativeTimeProvider,
        FailureStoreMetrics failureStoreMetrics,
        DataStreamFailureStoreSettings dataStreamFailureStoreSettings
    ) {
        this(
            TYPE,
            BulkRequest::new,
            threadPool,
            transportService,
            clusterService,
            ingestService,
            featureService,
            client,
            actionFilters,
            indexNameExpressionResolver,
            indexingPressure,
            systemIndices,
            projectResolver,
            relativeTimeProvider,
            failureStoreMetrics,
            dataStreamFailureStoreSettings
        );
    }

    TransportBulkAction(
        ActionType<BulkResponse> bulkAction,
        Writeable.Reader<BulkRequest> requestReader,
        ThreadPool threadPool,
        TransportService transportService,
        ClusterService clusterService,
        IngestService ingestService,
        FeatureService featureService,
        NodeClient client,
        ActionFilters actionFilters,
        IndexNameExpressionResolver indexNameExpressionResolver,
        IndexingPressure indexingPressure,
        SystemIndices systemIndices,
        ProjectResolver projectResolver,
        LongSupplier relativeTimeProvider,
        FailureStoreMetrics failureStoreMetrics,
        DataStreamFailureStoreSettings dataStreamFailureStoreSettings
    ) {
        super(
            bulkAction,
            transportService,
            actionFilters,
            requestReader,
            threadPool,
            clusterService,
            ingestService,
            indexingPressure,
            systemIndices,
            projectResolver,
            relativeTimeProvider
        );
        this.dataStreamFailureStoreSettings = dataStreamFailureStoreSettings;
        Objects.requireNonNull(relativeTimeProvider);
        this.featureService = featureService;
        this.client = client;
        this.indexNameExpressionResolver = indexNameExpressionResolver;
        this.rolloverClient = new OriginSettingClient(client, LAZY_ROLLOVER_ORIGIN);
        this.failureStoreMetrics = failureStoreMetrics;
    }

    public static <Response extends ReplicationResponse & WriteResponse> ActionListener<BulkResponse> unwrappingSingleItemBulkResponse(
        final ActionListener<Response> listener
    ) {
        return listener.delegateFailureAndWrap((l, bulkItemResponses) -> {
            assert bulkItemResponses.getItems().length == 1 : "expected exactly one item in bulk response";
            final BulkItemResponse bulkItemResponse = bulkItemResponses.getItems()[0];
            if (bulkItemResponse.isFailed() == false) {
                @SuppressWarnings("unchecked")
                final Response response = (Response) bulkItemResponse.getResponse();
                l.onResponse(response);
            } else {
                if (IndexDocFailureStoreStatus.NOT_APPLICABLE_OR_UNKNOWN.equals(bulkItemResponse.getFailure().getFailureStoreStatus())) {
                    l.onFailure(bulkItemResponse.getFailure().getCause());
                } else {
                    l.onFailure(new IndexDocFailureStoreStatus.ExceptionWithFailureStoreStatus(bulkItemResponse.getFailure()));
                }
            }
        });
    }

    @Override
    protected void doInternalExecute(
        Task task,
        BulkRequest bulkRequest,
        Executor executor,
        ActionListener<BulkResponse> listener,
        long relativeStartTimeNanos
    ) throws IOException {
        assert (bulkRequest instanceof SimulateBulkRequest) == false
            : "TransportBulkAction should never be called with a SimulateBulkRequest";
        assert bulkRequest.getComponentTemplateSubstitutions().isEmpty()
            : "Component template substitutions are not allowed in a non-simulated bulk";
        trackIndexRequests(bulkRequest);
        Map<String, CreateIndexRequest> indicesToAutoCreate = new HashMap<>();
        Set<String> dataStreamsToBeRolledOver = new HashSet<>();
        Set<String> failureStoresToBeRolledOver = new HashSet<>();
        populateMissingTargets(bulkRequest, indicesToAutoCreate, dataStreamsToBeRolledOver, failureStoresToBeRolledOver);

        createMissingIndicesAndIndexData(
            task,
            bulkRequest,
            executor,
            listener,
            indicesToAutoCreate,
            dataStreamsToBeRolledOver,
            failureStoresToBeRolledOver,
            relativeStartTimeNanos
        );
    }

    /**
     * Track the number of index requests in our APM metrics. We'll track almost all docs here (pipeline or no pipeline,
     * failure store or original), but some docs don't reach this place (dropped and rejected docs), so we increment for those docs in
     * different places.
     */
    private void trackIndexRequests(BulkRequest bulkRequest) {
        ProjectMetadata project = projectResolver.getProjectMetadata(clusterService.state());
        for (DocWriteRequest<?> request : bulkRequest.requests) {
            if (request instanceof IndexRequest == false) {
                continue;
            }
            String resolvedIndexName = IndexNameExpressionResolver.resolveDateMathExpression(request.index());
            IndexAbstraction indexAbstraction = project.getIndicesLookup().get(resolvedIndexName);
            DataStream dataStream = DataStream.resolveDataStream(indexAbstraction, project);
            // We only track index requests into data streams.
            if (dataStream != null) {
                failureStoreMetrics.incrementTotal(dataStream.getName());
            }
        }
    }

    /**
     * Determine all the targets (i.e. indices, data streams, failure stores) that require an action before we can proceed with the bulk
     * request. Indices might need to be created, and data streams and failure stores might need to be rolled over when they're marked
     * for lazy rollover.
     *
     * @param bulkRequest the bulk request
     * @param indicesToAutoCreate a map of index names to their creation request that need to be auto-created
     * @param dataStreamsToBeRolledOver a set of data stream names that were marked for lazy rollover and thus need to be rolled over now
     * @param failureStoresToBeRolledOver a set of data stream names whose failure store was marked for lazy rollover and thus need to be
     * rolled over now
     */
    private void populateMissingTargets(
        BulkRequest bulkRequest,
        Map<String, CreateIndexRequest> indicesToAutoCreate,
        Set<String> dataStreamsToBeRolledOver,
        Set<String> failureStoresToBeRolledOver
    ) {
        populateMissingTargets(
            bulkRequest,
            projectResolver.getProjectState(clusterService.state()),
            indicesToAutoCreate,
            dataStreamsToBeRolledOver,
            failureStoresToBeRolledOver
        );
    }

    private void populateMissingTargets(
        BulkRequest bulkRequest,
        ProjectState projectState,
        Map<String, CreateIndexRequest> indicesToAutoCreate,
        Set<String> dataStreamsToBeRolledOver,
        Set<String> failureStoresToBeRolledOver
    ) {
        // A map for memorizing which indices exist.
        Map<String, Boolean> indexExistence = new HashMap<>();
        Function<String, Boolean> indexExistenceComputation = (index) -> indexNameExpressionResolver.hasIndexAbstraction(
            index,
            projectState.metadata()
        );
        boolean lazyRolloverFeature = featureService.clusterHasFeature(
            projectState.cluster(),
            LazyRolloverAction.DATA_STREAM_LAZY_ROLLOVER
        );
        boolean lazyRolloverFailureStoreFeature = DataStream.isFailureStoreFeatureFlagEnabled();
        Set<String> indicesThatRequireAlias = new HashSet<>();

        for (DocWriteRequest<?> request : bulkRequest.requests) {
            // Delete requests should not attempt to create the index (if the index does not exist), unless an external versioning is used.
            if (request.opType() == DocWriteRequest.OpType.DELETE
                && request.versionType() != VersionType.EXTERNAL
                && request.versionType() != VersionType.EXTERNAL_GTE) {
                continue;
            }
            boolean writeToFailureStore = request instanceof IndexRequest indexRequest && indexRequest.isWriteToFailureStore();
            boolean indexExists = indexExistence.computeIfAbsent(request.index(), indexExistenceComputation);
            if (indexExists == false) {
                // We should only auto-create an index if _none_ of the requests are requiring it to be an alias.
                if (request.isRequireAlias()) {
                    // Remember that this request required this index to be an alias.
                    if (indicesThatRequireAlias.add(request.index())) {
                        // If we didn't already know that, we remove the index from the list of indices to create (if present).
                        indicesToAutoCreate.remove(request.index());
                    }
                } else if (indicesThatRequireAlias.contains(request.index()) == false) {
                    CreateIndexRequest createIndexRequest = indicesToAutoCreate.get(request.index());
                    // Create a new CreateIndexRequest if we didn't already have one.
                    if (createIndexRequest == null) {
                        createIndexRequest = new CreateIndexRequest(request.index()).cause("auto(bulk api)")
                            .masterNodeTimeout(bulkRequest.timeout())
                            .requireDataStream(request.isRequireDataStream())
                            // If this IndexRequest is directed towards a failure store, but the data stream doesn't exist, we initialize
                            // the failure store on data stream creation instead of lazily.
                            .initializeFailureStore(writeToFailureStore);
                        indicesToAutoCreate.put(request.index(), createIndexRequest);
                    } else {
                        // Track whether one of the index requests in this bulk request requires the target to be a data stream.
                        if (createIndexRequest.isRequireDataStream() == false && request.isRequireDataStream()) {
                            createIndexRequest.requireDataStream(true);
                        }
                        // Track whether one of the index requests in this bulk request is directed towards a failure store.
                        if (createIndexRequest.isInitializeFailureStore() == false && writeToFailureStore) {
                            createIndexRequest.initializeFailureStore(true);
                        }
                    }
                }
            }
            // Determine which data streams and failure stores need to be rolled over.
            if (lazyRolloverFeature) {
                DataStream dataStream = projectState.metadata().dataStreams().get(request.index());
                if (dataStream != null) {
                    if (writeToFailureStore == false && dataStream.getBackingIndices().isRolloverOnWrite()) {
                        dataStreamsToBeRolledOver.add(request.index());
                    } else if (lazyRolloverFailureStoreFeature
                        && writeToFailureStore
                        && dataStream.getFailureIndices().isRolloverOnWrite()) {
                            failureStoresToBeRolledOver.add(request.index());
                        }
                }
            }
        }
    }

    /**
     * This method is responsible for creating any missing indices, rolling over data streams and their failure stores when needed, and then
     * indexing the data in the BulkRequest.
     */
    protected void createMissingIndicesAndIndexData(
        Task task,
        BulkRequest bulkRequest,
        Executor executor,
        ActionListener<BulkResponse> listener,
        Map<String, CreateIndexRequest> indicesToAutoCreate,
        Set<String> dataStreamsToBeRolledOver,
        Set<String> failureStoresToBeRolledOver,
        long startTimeNanos
    ) {
        final AtomicArray<BulkItemResponse> responses = new AtomicArray<>(bulkRequest.requests.size());
        // Optimizing when there are no prerequisite actions
        if (indicesToAutoCreate.isEmpty() && dataStreamsToBeRolledOver.isEmpty() && failureStoresToBeRolledOver.isEmpty()) {
            executeBulk(task, bulkRequest, startTimeNanos, listener, executor, responses);
            return;
        }
        Map<String, Exception> indicesExceptions = new ConcurrentHashMap<>();
        Map<String, Exception> dataStreamExceptions = new ConcurrentHashMap<>();
        Map<String, Exception> failureStoreExceptions = new ConcurrentHashMap<>();
        Runnable executeBulkRunnable = () -> executor.execute(new ActionRunnable<>(listener) {
            @Override
            protected void doRun() {
                failRequestsWhenPrerequisiteActionFailed(
                    indicesExceptions,
                    dataStreamExceptions,
                    failureStoreExceptions,
                    bulkRequest,
                    responses
                );
                executeBulk(task, bulkRequest, startTimeNanos, listener, executor, responses);
            }
        });
        try (RefCountingRunnable refs = new RefCountingRunnable(executeBulkRunnable)) {
            createIndices(indicesToAutoCreate, refs, indicesExceptions);
            rollOverDataStreams(bulkRequest, dataStreamsToBeRolledOver, false, refs, dataStreamExceptions);
            rollOverDataStreams(bulkRequest, failureStoresToBeRolledOver, true, refs, failureStoreExceptions);
        }
    }

    private void createIndices(
        Map<String, CreateIndexRequest> indicesToAutoCreate,
        RefCountingRunnable refs,
        final Map<String, Exception> indicesExceptions
    ) {
        for (Map.Entry<String, CreateIndexRequest> indexEntry : indicesToAutoCreate.entrySet()) {
            final String index = indexEntry.getKey();
            createIndex(indexEntry.getValue(), ActionListener.releaseAfter(new ActionListener<>() {
                @Override
                public void onResponse(CreateIndexResponse createIndexResponse) {}

                @Override
                public void onFailure(Exception e) {
                    final Throwable cause = ExceptionsHelper.unwrapCause(e);
                    if ((cause instanceof ResourceAlreadyExistsException) == false) {
                        // fail all requests involving this index, if create didn't work
                        indicesExceptions.put(index, e);
                    }
                }
            }, refs.acquire()));
        }
    }

    // Separate method to allow for overriding in tests.
    void createIndex(CreateIndexRequest createIndexRequest, ActionListener<CreateIndexResponse> listener) {
        client.execute(AutoCreateAction.INSTANCE, createIndexRequest, listener);
    }

    private void rollOverDataStreams(
        BulkRequest bulkRequest,
        Set<String> dataStreamsToBeRolledOver,
        boolean targetFailureStore,
        RefCountingRunnable refs,
        Map<String, Exception> dataStreamExceptions
    ) {
        for (String dataStream : dataStreamsToBeRolledOver) {
            RolloverRequest rolloverRequest = new RolloverRequest(dataStream, null);
            rolloverRequest.masterNodeTimeout(bulkRequest.timeout);
            if (targetFailureStore) {
                rolloverRequest.setIndicesOptions(
                    IndicesOptions.builder(rolloverRequest.indicesOptions())
                        .selectorOptions(IndicesOptions.SelectorOptions.FAILURES)
                        .build()
                );
            }
            // We are executing a lazy rollover because it is an action specialised for this situation, when we want an
            // unconditional and performant rollover.
            rollOver(rolloverRequest, ActionListener.releaseAfter(new ActionListener<>() {

                @Override
                public void onResponse(RolloverResponse result) {
                    logger.debug(
                        "Data stream{} {} has {} over, the latest index is {}",
                        rolloverRequest.targetsFailureStore() ? " failure store" : "",
                        dataStream,
                        result.isRolledOver() ? "been successfully rolled" : "skipped rolling",
                        result.getNewIndex()
                    );
                }

                @Override
                public void onFailure(Exception e) {
                    dataStreamExceptions.put(dataStream, e);
                }
            }, refs.acquire()));
        }
    }

    // Separate method to allow for overriding in tests.
    void rollOver(RolloverRequest rolloverRequest, ActionListener<RolloverResponse> listener) {
        rolloverClient.execute(LazyRolloverAction.INSTANCE, rolloverRequest, listener);
    }

    /**
     * Mark all the requests for which the prerequisite action failed (i.e. index creation or data stream/failure store rollover) as failed.
     */
    private void failRequestsWhenPrerequisiteActionFailed(
        Map<String, Exception> indicesExceptions,
        Map<String, Exception> dataStreamExceptions,
        Map<String, Exception> failureStoreExceptions,
        BulkRequest bulkRequest,
        AtomicArray<BulkItemResponse> responses
    ) {
        if (indicesExceptions.isEmpty() && dataStreamExceptions.isEmpty() && failureStoreExceptions.isEmpty()) {
            return;
        }
        for (int i = 0; i < bulkRequest.requests.size(); i++) {
            DocWriteRequest<?> request = bulkRequest.requests.get(i);
            if (request == null) {
                continue;
            }
            var exception = indicesExceptions.get(request.index());
            if (exception == null) {
                if (request instanceof IndexRequest indexRequest && indexRequest.isWriteToFailureStore()) {
                    exception = failureStoreExceptions.get(request.index());
                } else {
                    exception = dataStreamExceptions.get(request.index());
                }
            }
            if (exception == null) {
                continue;
            }
            var failureStoreStatus = request instanceof IndexRequest ir && ir.isWriteToFailureStore()
                ? IndexDocFailureStoreStatus.FAILED
                : IndexDocFailureStoreStatus.NOT_APPLICABLE_OR_UNKNOWN;
            var failure = new BulkItemResponse.Failure(request.index(), request.id(), exception, failureStoreStatus);
            responses.set(i, BulkItemResponse.failure(i, request.opType(), failure));
            bulkRequest.requests.set(i, null);
        }
    }

    static void prohibitAppendWritesInBackingIndices(DocWriteRequest<?> writeRequest, IndexAbstraction indexAbstraction) {
        DocWriteRequest.OpType opType = writeRequest.opType();
        if ((opType == DocWriteRequest.OpType.CREATE || opType == DocWriteRequest.OpType.INDEX) == false) {
            // op type not create or index, then bail early
            return;
        }
        if (indexAbstraction == null) {
            return;
        }
        if (indexAbstraction.getType() != IndexAbstraction.Type.CONCRETE_INDEX) {
            return;
        }
        if (indexAbstraction.getParentDataStream() == null) {
            return;
        }

        DataStream dataStream = indexAbstraction.getParentDataStream();

        // At this point with write op is targeting a backing index of a data stream directly,
        // so checking if write op is append-only and if so fail.
        // (Updates and deletes are allowed to target a backing index)

        // CREATE op_type is considered append-only and
        // INDEX op_type is considered append-only when no if_primary_term and if_seq_no is specified.
        // (the latter maybe an update, but at this stage we can't determine that. In order to determine
        // that an engine level change is needed and for now this check is sufficient.)
        if (opType == DocWriteRequest.OpType.CREATE) {
            throw new IllegalArgumentException(
                "index request with op_type=create targeting backing indices is disallowed, "
                    + "target corresponding data stream ["
                    + dataStream.getName()
                    + "] instead"
            );
        }
        if (writeRequest.ifPrimaryTerm() == UNASSIGNED_PRIMARY_TERM && writeRequest.ifSeqNo() == UNASSIGNED_SEQ_NO) {
            throw new IllegalArgumentException(
                "index request with op_type=index and no if_primary_term and if_seq_no set "
                    + "targeting backing indices is disallowed, target corresponding data stream ["
                    + dataStream.getName()
                    + "] instead"
            );
        }
    }

    static void prohibitCustomRoutingOnDataStream(DocWriteRequest<?> writeRequest, IndexAbstraction indexAbstraction) {
        if (indexAbstraction == null) {
            return;
        }
        if (indexAbstraction.getType() != IndexAbstraction.Type.DATA_STREAM) {
            return;
        }

        if (writeRequest.routing() != null) {
            DataStream dataStream = (DataStream) indexAbstraction;
            if (dataStream.isAllowCustomRouting() == false) {
                throw new IllegalArgumentException(
                    "index request targeting data stream ["
                        + dataStream.getName()
                        + "] specifies a custom routing but the [allow_custom_routing] setting was "
                        + "not enabled in the data stream's template."
                );
            }
        }
    }

    static boolean isOnlySystem(BulkRequest request, SortedMap<String, IndexAbstraction> indicesLookup, SystemIndices systemIndices) {
        return request.getIndices().stream().allMatch(indexName -> isSystemIndex(indicesLookup, systemIndices, indexName));
    }

    private static boolean isSystemIndex(SortedMap<String, IndexAbstraction> indicesLookup, SystemIndices systemIndices, String indexName) {
        final IndexAbstraction abstraction = indicesLookup.get(indexName);
        if (abstraction != null) {
            return abstraction.isSystem();
        } else {
            return systemIndices.isSystemIndex(indexName);
        }
    }

    void executeBulk(
        Task task,
        BulkRequest bulkRequest,
        long startTimeNanos,
        ActionListener<BulkResponse> listener,
        Executor executor,
        AtomicArray<BulkItemResponse> responses
    ) {
        new BulkOperation(
            task,
            threadPool,
            executor,
            clusterService,
            bulkRequest,
            client,
            responses,
            indexNameExpressionResolver,
            projectResolver,
            relativeTimeNanosProvider,
            startTimeNanos,
            listener,
            failureStoreMetrics,
            dataStreamFailureStoreSettings
        ).run();
    }

    /**
     * See {@link #resolveFailureStore(String, ProjectMetadata, long)}
     */
    // Visibility for testing
<<<<<<< HEAD
    static Boolean resolveFailureInternal(String indexName, ProjectMetadata projectMetadata, long epochMillis) {
=======
    Boolean resolveFailureInternal(String indexName, Metadata metadata, long epochMillis) {
>>>>>>> 4d7f0e6f
        if (DataStream.isFailureStoreFeatureFlagEnabled() == false) {
            return null;
        }
        var resolution = resolveFailureStoreFromMetadata(indexName, projectMetadata, epochMillis);
        if (resolution != null) {
            return resolution;
        }
<<<<<<< HEAD
        return resolveFailureStoreFromTemplate(indexName, projectMetadata);
=======
        return resolveFailureStoreFromTemplate(indexName, metadata, epochMillis);
>>>>>>> 4d7f0e6f
    }

    @Override
    protected Boolean resolveFailureStore(String indexName, ProjectMetadata metadata, long time) {
        return resolveFailureInternal(indexName, metadata, time);
    }

    /**
     * Determines if an index name is associated with an existing data stream that has a failure store enabled.
     * @param indexName The index name to check.
     * @param projectMetadata ProjectMetadata from the cluster state.
     * @param epochMillis A timestamp to use when resolving date math in the index name.
     * @return true if the given index name corresponds to an existing data stream with a failure store enabled.
     */
<<<<<<< HEAD
    private static Boolean resolveFailureStoreFromMetadata(String indexName, ProjectMetadata projectMetadata, long epochMillis) {
=======
    private Boolean resolveFailureStoreFromMetadata(String indexName, Metadata metadata, long epochMillis) {
>>>>>>> 4d7f0e6f
        if (indexName == null) {
            return null;
        }

        // Get index abstraction, resolving date math if it exists
        IndexAbstraction indexAbstraction = projectMetadata.getIndicesLookup()
            .get(IndexNameExpressionResolver.resolveDateMathExpression(indexName, epochMillis));
        if (indexAbstraction == null || indexAbstraction.isDataStreamRelated() == false) {
            return null;
        }

        // We only store failures if the failure is being written to a data stream,
        // not when directly writing to backing indices/failure stores
        DataStream targetDataStream = DataStream.resolveDataStream(indexAbstraction, projectMetadata);

        // We will store the failure if the write target belongs to a data stream with a failure store.
        return targetDataStream != null && targetDataStream.isFailureStoreEffectivelyEnabled(dataStreamFailureStoreSettings);
    }

    /**
     * Determines if an index name is associated with an index template that has a data stream failure store enabled. Since failure store is
     * a data stream feature, the method returns true/false only if it is a data stream template, otherwise null.
     * @param indexName The index name to check.
<<<<<<< HEAD
     * @param projectMetadata ProjectMetadata from the cluster state.
     * @return true the associated index template has failure store enabled, false if the failure store is disabled or it's not specified,
     * and null if the template is not a data stream template.
     * Visible for testing
     */
    @Nullable
    static Boolean resolveFailureStoreFromTemplate(String indexName, ProjectMetadata projectMetadata) {
=======
     * @param metadata Cluster state metadata.
     * @param epochMillis A timestamp to use when resolving date math in the index name.
     * @return true the associated index template has failure store enabled, false if the failure store is disabled, true or false according
     *     to the cluster setting if there is a data stream template with no failure store option specified, and null if no template is
     *     found or if the template is not a data stream template.
     */
    @Nullable
    private Boolean resolveFailureStoreFromTemplate(String indexName, Metadata metadata, long epochMillis) {
>>>>>>> 4d7f0e6f
        if (indexName == null) {
            return null;
        }

        // Check to see if the index name matches any templates such that an index would have been attributed
        // We don't check v1 templates at all because failure stores can only exist on data streams via a v2 template
<<<<<<< HEAD
        String template = MetadataIndexTemplateService.findV2Template(projectMetadata, indexName, false);
=======
        // N.B. This currently does date math resolution itself and does *not* use epochMillis (it gets the system time again)
        String template = MetadataIndexTemplateService.findV2Template(metadata, indexName, false);
>>>>>>> 4d7f0e6f
        if (template != null) {
            // Check if this is a data stream template or if it is just a normal index.
            ComposableIndexTemplate composableIndexTemplate = projectMetadata.templatesV2().get(template);
            if (composableIndexTemplate.getDataStreamTemplate() != null) {
                // Check if the data stream has the failure store enabled
                DataStreamOptions dataStreamOptions = MetadataIndexTemplateService.resolveDataStreamOptions(
                    composableIndexTemplate,
                    projectMetadata.componentTemplates()
                ).mapAndGet(DataStreamOptions.Template::toDataStreamOptions);
                return DataStream.isFailureStoreEffectivelyEnabled(
                    dataStreamOptions,
                    dataStreamFailureStoreSettings,
                    IndexNameExpressionResolver.resolveDateMathExpression(indexName, epochMillis),
                    systemIndices
                );
            }
        }

        // Could not locate a failure store via template
        return null;
    }
}<|MERGE_RESOLUTION|>--- conflicted
+++ resolved
@@ -100,13 +100,9 @@
         IndexNameExpressionResolver indexNameExpressionResolver,
         IndexingPressure indexingPressure,
         SystemIndices systemIndices,
-<<<<<<< HEAD
         ProjectResolver projectResolver,
-        FailureStoreMetrics failureStoreMetrics
-=======
         FailureStoreMetrics failureStoreMetrics,
         DataStreamFailureStoreSettings dataStreamFailureStoreSettings
->>>>>>> 4d7f0e6f
     ) {
         this(
             threadPool,
@@ -637,11 +633,7 @@
      * See {@link #resolveFailureStore(String, ProjectMetadata, long)}
      */
     // Visibility for testing
-<<<<<<< HEAD
-    static Boolean resolveFailureInternal(String indexName, ProjectMetadata projectMetadata, long epochMillis) {
-=======
-    Boolean resolveFailureInternal(String indexName, Metadata metadata, long epochMillis) {
->>>>>>> 4d7f0e6f
+    Boolean resolveFailureInternal(String indexName, ProjectMetadata projectMetadata, long epochMillis) {
         if (DataStream.isFailureStoreFeatureFlagEnabled() == false) {
             return null;
         }
@@ -649,11 +641,7 @@
         if (resolution != null) {
             return resolution;
         }
-<<<<<<< HEAD
-        return resolveFailureStoreFromTemplate(indexName, projectMetadata);
-=======
-        return resolveFailureStoreFromTemplate(indexName, metadata, epochMillis);
->>>>>>> 4d7f0e6f
+        return resolveFailureStoreFromTemplate(indexName, projectMetadata, epochMillis);
     }
 
     @Override
@@ -668,11 +656,7 @@
      * @param epochMillis A timestamp to use when resolving date math in the index name.
      * @return true if the given index name corresponds to an existing data stream with a failure store enabled.
      */
-<<<<<<< HEAD
-    private static Boolean resolveFailureStoreFromMetadata(String indexName, ProjectMetadata projectMetadata, long epochMillis) {
-=======
-    private Boolean resolveFailureStoreFromMetadata(String indexName, Metadata metadata, long epochMillis) {
->>>>>>> 4d7f0e6f
+    private Boolean resolveFailureStoreFromMetadata(String indexName, ProjectMetadata projectMetadata, long epochMillis) {
         if (indexName == null) {
             return null;
         }
@@ -696,36 +680,22 @@
      * Determines if an index name is associated with an index template that has a data stream failure store enabled. Since failure store is
      * a data stream feature, the method returns true/false only if it is a data stream template, otherwise null.
      * @param indexName The index name to check.
-<<<<<<< HEAD
      * @param projectMetadata ProjectMetadata from the cluster state.
-     * @return true the associated index template has failure store enabled, false if the failure store is disabled or it's not specified,
-     * and null if the template is not a data stream template.
-     * Visible for testing
-     */
-    @Nullable
-    static Boolean resolveFailureStoreFromTemplate(String indexName, ProjectMetadata projectMetadata) {
-=======
-     * @param metadata Cluster state metadata.
      * @param epochMillis A timestamp to use when resolving date math in the index name.
      * @return true the associated index template has failure store enabled, false if the failure store is disabled, true or false according
      *     to the cluster setting if there is a data stream template with no failure store option specified, and null if no template is
      *     found or if the template is not a data stream template.
      */
     @Nullable
-    private Boolean resolveFailureStoreFromTemplate(String indexName, Metadata metadata, long epochMillis) {
->>>>>>> 4d7f0e6f
+    private Boolean resolveFailureStoreFromTemplate(String indexName, ProjectMetadata projectMetadata, long epochMillis) {
         if (indexName == null) {
             return null;
         }
 
         // Check to see if the index name matches any templates such that an index would have been attributed
         // We don't check v1 templates at all because failure stores can only exist on data streams via a v2 template
-<<<<<<< HEAD
+        // N.B. This currently does date math resolution itself and does *not* use epochMillis (it gets the system time again)
         String template = MetadataIndexTemplateService.findV2Template(projectMetadata, indexName, false);
-=======
-        // N.B. This currently does date math resolution itself and does *not* use epochMillis (it gets the system time again)
-        String template = MetadataIndexTemplateService.findV2Template(metadata, indexName, false);
->>>>>>> 4d7f0e6f
         if (template != null) {
             // Check if this is a data stream template or if it is just a normal index.
             ComposableIndexTemplate composableIndexTemplate = projectMetadata.templatesV2().get(template);
