/*
 * Copyright Elasticsearch B.V. and/or licensed to Elasticsearch B.V. under one
 * or more contributor license agreements. Licensed under the "Elastic License
 * 2.0", the "GNU Affero General Public License v3.0 only", and the "Server Side
 * Public License v 1"; you may not use this file except in compliance with, at
 * your election, the "Elastic License 2.0", the "GNU Affero General Public
 * License v3.0 only", or the "Server Side Public License, v 1".
 */

package org.elasticsearch.action.support.broadcast;

import org.elasticsearch.action.ActionListener;
import org.elasticsearch.action.ActionListenerResponseHandler;
import org.elasticsearch.action.ActionRunnable;
import org.elasticsearch.action.NoShardAvailableActionException;
import org.elasticsearch.action.support.ActionFilters;
import org.elasticsearch.action.support.ChannelActionListener;
import org.elasticsearch.action.support.HandledTransportAction;
import org.elasticsearch.action.support.TransportActions;
import org.elasticsearch.cluster.ClusterState;
import org.elasticsearch.cluster.block.ClusterBlockException;
import org.elasticsearch.cluster.metadata.IndexNameExpressionResolver;
import org.elasticsearch.cluster.node.DiscoveryNode;
import org.elasticsearch.cluster.node.DiscoveryNodes;
import org.elasticsearch.cluster.routing.ShardIterator;
import org.elasticsearch.cluster.routing.ShardRouting;
import org.elasticsearch.cluster.service.ClusterService;
import org.elasticsearch.common.io.stream.StreamInput;
import org.elasticsearch.common.io.stream.Writeable;
import org.elasticsearch.common.util.concurrent.EsExecutors;
import org.elasticsearch.core.FixForMultiProject;
import org.elasticsearch.core.Nullable;
import org.elasticsearch.tasks.Task;
import org.elasticsearch.transport.TransportService;
import org.elasticsearch.transport.Transports;

import java.io.IOException;
import java.util.List;
import java.util.concurrent.Executor;
import java.util.concurrent.atomic.AtomicInteger;
import java.util.concurrent.atomic.AtomicReferenceArray;

import static org.elasticsearch.core.Strings.format;

public abstract class TransportBroadcastAction<
    Request extends BroadcastRequest<Request>,
    Response extends BaseBroadcastResponse,
    ShardRequest extends BroadcastShardRequest,
    ShardResponse extends BroadcastShardResponse> extends HandledTransportAction<Request, Response> {

    protected final ClusterService clusterService;
    protected final TransportService transportService;
    protected final IndexNameExpressionResolver indexNameExpressionResolver;

    private final String transportShardAction;
    private final Executor executor;

    @SuppressWarnings("this-escape")
    protected TransportBroadcastAction(
        String actionName,
        ClusterService clusterService,
        TransportService transportService,
        ActionFilters actionFilters,
        IndexNameExpressionResolver indexNameExpressionResolver,
        Writeable.Reader<Request> requestReader,
        Writeable.Reader<ShardRequest> shardRequestReader,
        Executor executor
    ) {
        // TODO replace SAME when removing workaround for https://github.com/elastic/elasticsearch/issues/97916
        super(actionName, transportService, actionFilters, requestReader, EsExecutors.DIRECT_EXECUTOR_SERVICE);
        this.clusterService = clusterService;
        this.transportService = transportService;
        this.indexNameExpressionResolver = indexNameExpressionResolver;
        this.transportShardAction = actionName + "[s]";
        this.executor = executor;
        assert this.executor != EsExecutors.DIRECT_EXECUTOR_SERVICE : "O(#shards) work must always fork to an appropriate executor";

        transportService.registerRequestHandler(
            transportShardAction,
            this.executor,
            shardRequestReader,
            (request, channel, task) -> ActionListener.completeWith(
                new ChannelActionListener<>(channel),
                () -> shardOperation(request, task)
            )
        );
    }

    @Override
    protected void doExecute(Task task, Request request, ActionListener<Response> listener) {
        // workaround for https://github.com/elastic/elasticsearch/issues/97916 - TODO remove this when we can
        executor.execute(ActionRunnable.wrap(listener, l -> doExecuteForked(task, request, listener)));
    }

    protected void doExecuteForked(Task task, Request request, ActionListener<Response> listener) {
        assert Transports.assertNotTransportThread("O(#shards) work must always fork to an appropriate executor");
        new AsyncBroadcastAction(task, request, listener).start();
    }

    protected abstract Response newResponse(Request request, AtomicReferenceArray<?> shardsResponses, ClusterState clusterState);

    protected abstract ShardRequest newShardRequest(int numShards, ShardRouting shard, Request request);

    protected abstract ShardResponse readShardResponse(StreamInput in) throws IOException;

    protected abstract ShardResponse shardOperation(ShardRequest request, Task task) throws IOException;

    /**
     * Determines the shards this operation will be executed on. The operation is executed once per shard iterator, typically
     * on the first shard in it. If the operation fails, it will be retried on the next shard in the iterator.
     */
<<<<<<< HEAD
    @FixForMultiProject // add ProjectMetadata to this method
    protected abstract GroupShardsIterator<ShardIterator> shards(ClusterState clusterState, Request request, String[] concreteIndices);
=======
    protected abstract List<ShardIterator> shards(ClusterState clusterState, Request request, String[] concreteIndices);
>>>>>>> 0cf42f23

    protected abstract ClusterBlockException checkGlobalBlock(ClusterState state, Request request);

    protected abstract ClusterBlockException checkRequestBlock(ClusterState state, Request request, String[] concreteIndices);

    protected class AsyncBroadcastAction {

        final Task task;
        final Request request;
        final ActionListener<Response> listener;
        final ClusterState clusterState;
        final DiscoveryNodes nodes;
        final List<ShardIterator> shardsIts;
        final int expectedOps;
        final AtomicInteger counterOps = new AtomicInteger();
        // ShardResponse or Exception
        protected final AtomicReferenceArray<Object> shardsResponses;

        protected AsyncBroadcastAction(Task task, Request request, ActionListener<Response> listener) {
            this.task = task;
            this.request = request;
            this.listener = listener;

            clusterState = clusterService.state();

            ClusterBlockException blockException = checkGlobalBlock(clusterState, request);
            if (blockException != null) {
                throw blockException;
            }
            // update to concrete indices
            String[] concreteIndices = indexNameExpressionResolver.concreteIndexNames(clusterState, request);
            blockException = checkRequestBlock(clusterState, request, concreteIndices);
            if (blockException != null) {
                throw blockException;
            }

            nodes = clusterState.nodes();
            logger.trace("resolving shards based on cluster state version [{}]", clusterState.version());
            shardsIts = shards(clusterState, request, concreteIndices);
            expectedOps = shardsIts.size();

            shardsResponses = new AtomicReferenceArray<>(expectedOps);
        }

        public void start() {
            if (shardsIts.size() == 0) {
                // no shards
                ActionListener.completeWith(listener, () -> newResponse(request, new AtomicReferenceArray<ShardResponse>(0), clusterState));
                return;
            }
            // count the local operations, and perform the non local ones
            int shardIndex = -1;
            for (final ShardIterator shardIt : shardsIts) {
                shardIndex++;
                final ShardRouting shard = shardIt.nextOrNull();
                if (shard != null) {
                    performOperation(shardIt, shard, shardIndex);
                } else {
                    // really, no shards active in this group
                    onOperation(null, shardIt, shardIndex, new NoShardAvailableActionException(shardIt.shardId()));
                }
            }
        }

        protected void performOperation(final ShardIterator shardIt, final ShardRouting shard, final int shardIndex) {
            if (shard == null) {
                // no more active shards... (we should not really get here, just safety)
                onOperation(null, shardIt, shardIndex, new NoShardAvailableActionException(shardIt.shardId()));
            } else {
                try {
                    final ShardRequest shardRequest = newShardRequest(shardIt.size(), shard, request);
                    shardRequest.setParentTask(clusterService.localNode().getId(), task.getId());
                    DiscoveryNode node = nodes.get(shard.currentNodeId());
                    if (node == null) {
                        // no node connected, act as failure
                        onOperation(shard, shardIt, shardIndex, new NoShardAvailableActionException(shardIt.shardId()));
                    } else {
                        sendShardRequest(
                            node,
                            shardRequest,
                            ActionListener.wrap(r -> onOperation(shard, shardIndex, r), e -> onOperation(shard, shardIt, shardIndex, e))
                        );
                    }
                } catch (Exception e) {
                    onOperation(shard, shardIt, shardIndex, e);
                }
            }
        }

        protected void sendShardRequest(DiscoveryNode node, ShardRequest shardRequest, ActionListener<ShardResponse> listener) {
            transportService.sendRequest(
                node,
                transportShardAction,
                shardRequest,
                new ActionListenerResponseHandler<>(listener, TransportBroadcastAction.this::readShardResponse, executor)
            );
        }

        protected void onOperation(ShardRouting shard, int shardIndex, ShardResponse response) {
            logger.trace("received response for {}", shard);
            shardsResponses.set(shardIndex, response);
            if (expectedOps == counterOps.incrementAndGet()) {
                finishHim();
            }
        }

        void onOperation(@Nullable ShardRouting shard, final ShardIterator shardIt, int shardIndex, Exception e) {
            // we set the shard failure always, even if its the first in the replication group, and the next one
            // will work (it will just override it...)
            setFailure(shardIt, shardIndex, e);
            ShardRouting nextShard = shardIt.nextOrNull();
            if (nextShard != null) {
                if (e != null) {
                    if (logger.isTraceEnabled()) {
                        if (TransportActions.isShardNotAvailableException(e) == false) {
                            logger.trace(
                                () -> format(
                                    "%s: failed to execute [%s]",
                                    shard != null ? shard.shortSummary() : shardIt.shardId(),
                                    request
                                ),
                                e
                            );
                        }
                    }
                }
                performOperation(shardIt, nextShard, shardIndex);
            } else {
                if (logger.isDebugEnabled()) {
                    if (e != null) {
                        if (TransportActions.isShardNotAvailableException(e) == false) {
                            logger.debug(
                                () -> format(
                                    "%s: failed to execute [%s]",
                                    shard != null ? shard.shortSummary() : shardIt.shardId(),
                                    request
                                ),
                                e
                            );
                        }
                    }
                }
                if (expectedOps == counterOps.incrementAndGet()) {
                    finishHim();
                }
            }
        }

        protected void finishHim() {
            assert Transports.assertNotTransportThread("O(#shards) work must always fork to an appropriate executor");
            ActionListener.completeWith(listener, () -> newResponse(request, shardsResponses, clusterState));
        }

        void setFailure(ShardIterator shardIt, int shardIndex, Exception e) {
            if ((e instanceof BroadcastShardOperationFailedException) == false) {
                e = new BroadcastShardOperationFailedException(shardIt.shardId(), e);
            }

            Object response = shardsResponses.get(shardIndex);
            if (response == null) {
                // just override it and return
                shardsResponses.set(shardIndex, e);
            }

            if ((response instanceof Throwable) == false) {
                // we should never really get here...
                return;
            }

            // the failure is already present, try and not override it with an exception that is less meaningless
            // for example, getting illegal shard state
            if (TransportActions.isReadOverrideException(e)) {
                shardsResponses.set(shardIndex, e);
            }
        }
    }
}<|MERGE_RESOLUTION|>--- conflicted
+++ resolved
@@ -109,12 +109,8 @@
      * Determines the shards this operation will be executed on. The operation is executed once per shard iterator, typically
      * on the first shard in it. If the operation fails, it will be retried on the next shard in the iterator.
      */
-<<<<<<< HEAD
     @FixForMultiProject // add ProjectMetadata to this method
-    protected abstract GroupShardsIterator<ShardIterator> shards(ClusterState clusterState, Request request, String[] concreteIndices);
-=======
     protected abstract List<ShardIterator> shards(ClusterState clusterState, Request request, String[] concreteIndices);
->>>>>>> 0cf42f23
 
     protected abstract ClusterBlockException checkGlobalBlock(ClusterState state, Request request);
 
