--- conflicted
+++ resolved
@@ -102,11 +102,8 @@
     public static final IndexVersion UPGRADE_LUCENE_9_9_2 = def(8_502_00_0, Version.LUCENE_9_9_2);
     public static final IndexVersion TIME_SERIES_ID_HASHING = def(8_502_00_1, Version.LUCENE_9_9_2);
     public static final IndexVersion UPGRADE_TO_LUCENE_9_10 = def(8_503_00_0, Version.LUCENE_9_10_0);
-<<<<<<< HEAD
-    public static final IndexVersion UPGRADE_TO_LUCENE_9_11 = def(8_504_00_0, Version.LUCENE_9_11_0);
-=======
     public static final IndexVersion TIME_SERIES_ROUTING_HASH_IN_ID = def(8_504_00_0, Version.LUCENE_9_10_0);
->>>>>>> cf5fbfc8
+    public static final IndexVersion UPGRADE_TO_LUCENE_9_11 = def(8_505_00_0, Version.LUCENE_9_11_0);
 
     /*
      * STOP! READ THIS FIRST! No, really,
