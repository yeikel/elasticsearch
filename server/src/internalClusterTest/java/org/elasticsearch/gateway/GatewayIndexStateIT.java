/*
 * Copyright Elasticsearch B.V. and/or licensed to Elasticsearch B.V. under one
 * or more contributor license agreements. Licensed under the Elastic License
 * 2.0 and the Server Side Public License, v 1; you may not use this file except
 * in compliance with, at your election, the Elastic License 2.0 or the Server
 * Side Public License, v 1.
 */

package org.elasticsearch.gateway;

import org.elasticsearch.ElasticsearchException;
import org.elasticsearch.action.admin.cluster.health.ClusterHealthRequest;
import org.elasticsearch.action.admin.cluster.health.ClusterHealthResponse;
import org.elasticsearch.action.admin.cluster.state.ClusterStateResponse;
import org.elasticsearch.action.get.GetResponse;
import org.elasticsearch.action.support.ActiveShardCount;
import org.elasticsearch.client.internal.Client;
import org.elasticsearch.cluster.ClusterState;
import org.elasticsearch.cluster.coordination.CoordinationMetadata;
import org.elasticsearch.cluster.metadata.IndexGraveyard;
import org.elasticsearch.cluster.metadata.IndexMetadata;
import org.elasticsearch.cluster.metadata.MappingMetadata;
import org.elasticsearch.cluster.metadata.Metadata;
import org.elasticsearch.cluster.routing.IndexRoutingTable;
import org.elasticsearch.cluster.routing.IndexShardRoutingTable;
import org.elasticsearch.cluster.routing.RoutingTable;
import org.elasticsearch.cluster.routing.ShardRoutingState;
import org.elasticsearch.cluster.routing.UnassignedInfo;
import org.elasticsearch.cluster.service.ClusterService;
import org.elasticsearch.common.Priority;
import org.elasticsearch.common.settings.Settings;
import org.elasticsearch.core.CheckedConsumer;
import org.elasticsearch.core.IOUtils;
import org.elasticsearch.env.BuildVersion;
import org.elasticsearch.env.NodeEnvironment;
import org.elasticsearch.env.NodeMetadata;
import org.elasticsearch.index.IndexVersions;
import org.elasticsearch.index.mapper.MapperParsingException;
import org.elasticsearch.indices.IndexClosedException;
import org.elasticsearch.indices.ShardLimitValidator;
import org.elasticsearch.test.ESIntegTestCase;
import org.elasticsearch.test.ESIntegTestCase.ClusterScope;
import org.elasticsearch.test.ESIntegTestCase.Scope;
import org.elasticsearch.test.InternalTestCluster.RestartCallback;
import org.elasticsearch.xcontent.XContentFactory;

import java.io.IOException;
import java.nio.file.Path;
import java.util.List;
import java.util.Map;
import java.util.concurrent.TimeUnit;
import java.util.function.Function;
import java.util.stream.Collectors;
import java.util.stream.Stream;

import static org.elasticsearch.action.support.WriteRequest.RefreshPolicy.IMMEDIATE;
import static org.elasticsearch.index.query.QueryBuilders.matchAllQuery;
import static org.elasticsearch.test.NodeRoles.nonDataNode;
import static org.elasticsearch.test.hamcrest.ElasticsearchAssertions.assertAcked;
import static org.elasticsearch.test.hamcrest.ElasticsearchAssertions.assertHitCount;
import static org.hamcrest.Matchers.containsString;
import static org.hamcrest.Matchers.empty;
import static org.hamcrest.Matchers.equalTo;
import static org.hamcrest.Matchers.greaterThan;
import static org.hamcrest.Matchers.notNullValue;

@ClusterScope(scope = Scope.TEST, numDataNodes = 0)
public class GatewayIndexStateIT extends ESIntegTestCase {

    @Override
    protected boolean addMockInternalEngine() {
        // testRecoverBrokenIndexMetadata replies on the flushing on shutdown behavior which can be randomly disabled in MockInternalEngine.
        return false;
    }

    public void testMappingMetadataParsed() throws Exception {
        logger.info("--> starting 1 nodes");
        internalCluster().startNode();

        logger.info("--> creating test index, with meta routing");
        indicesAdmin().prepareCreate("test")
            .setMapping(
                XContentFactory.jsonBuilder()
                    .startObject()
                    .startObject("_doc")
                    .startObject("_routing")
                    .field("required", true)
                    .endObject()
                    .endObject()
                    .endObject()
            )
            .get();

        logger.info("--> verify meta _routing required exists");
<<<<<<< HEAD
        MappingMetadata mappingMd = clusterAdmin().prepareState().get().getState().metadata().getProject().index("test").mapping();
=======
        MappingMetadata mappingMd = clusterAdmin().prepareState(TEST_REQUEST_TIMEOUT).get().getState().metadata().index("test").mapping();
>>>>>>> ecd887d6
        assertThat(mappingMd.routingRequired(), equalTo(true));

        logger.info("--> restarting nodes...");
        internalCluster().fullRestart();

        logger.info("--> waiting for yellow status");
        ensureYellow();

        logger.info("--> verify meta _routing required exists");
<<<<<<< HEAD
        mappingMd = clusterAdmin().prepareState().get().getState().metadata().getProject().index("test").mapping();
=======
        mappingMd = clusterAdmin().prepareState(TEST_REQUEST_TIMEOUT).get().getState().metadata().index("test").mapping();
>>>>>>> ecd887d6
        assertThat(mappingMd.routingRequired(), equalTo(true));
    }

    public void testSimpleOpenClose() throws Exception {
        logger.info("--> starting 2 nodes");
        internalCluster().startNodes(2);

        logger.info("--> creating test index");
        createIndex("test");

        NumShards test = getNumShards("test");

        logger.info("--> waiting for green status");
        ensureGreen();

<<<<<<< HEAD
        ClusterStateResponse stateResponse = clusterAdmin().prepareState().get();
        assertThat(stateResponse.getState().metadata().getProject().index("test").getState(), equalTo(IndexMetadata.State.OPEN));
=======
        ClusterStateResponse stateResponse = clusterAdmin().prepareState(TEST_REQUEST_TIMEOUT).get();
        assertThat(stateResponse.getState().metadata().index("test").getState(), equalTo(IndexMetadata.State.OPEN));
>>>>>>> ecd887d6
        assertThat(stateResponse.getState().routingTable().index("test").size(), equalTo(test.numPrimaries));
        assertThat(
            stateResponse.getState().routingTable().index("test").shardsWithState(ShardRoutingState.STARTED).size(),
            equalTo(test.totalNumShards)
        );

        logger.info("--> indexing a simple document");
        prepareIndex("test").setId("1").setSource("field1", "value1").get();

        logger.info("--> closing test index...");
        assertAcked(indicesAdmin().prepareClose("test"));

<<<<<<< HEAD
        stateResponse = clusterAdmin().prepareState().get();
        assertThat(stateResponse.getState().metadata().getProject().index("test").getState(), equalTo(IndexMetadata.State.CLOSE));
=======
        stateResponse = clusterAdmin().prepareState(TEST_REQUEST_TIMEOUT).get();
        assertThat(stateResponse.getState().metadata().index("test").getState(), equalTo(IndexMetadata.State.CLOSE));
>>>>>>> ecd887d6
        assertThat(stateResponse.getState().routingTable().index("test"), notNullValue());

        logger.info("--> verifying that the state is green");
        ensureGreen();

        logger.info("--> trying to index into a closed index ...");
        try {
            prepareIndex("test").setId("1").setSource("field1", "value1").get();
            fail();
        } catch (IndexClosedException e) {
            // all is well
        }

        logger.info("--> creating another index (test2) by indexing into it");
        prepareIndex("test2").setId("1").setSource("field1", "value1").get();
        logger.info("--> verifying that the state is green");
        ensureGreen();

        logger.info("--> opening the first index again...");
        assertAcked(indicesAdmin().prepareOpen("test"));

        logger.info("--> verifying that the state is green");
        ensureGreen();

<<<<<<< HEAD
        stateResponse = clusterAdmin().prepareState().get();
        assertThat(stateResponse.getState().metadata().getProject().index("test").getState(), equalTo(IndexMetadata.State.OPEN));
=======
        stateResponse = clusterAdmin().prepareState(TEST_REQUEST_TIMEOUT).get();
        assertThat(stateResponse.getState().metadata().index("test").getState(), equalTo(IndexMetadata.State.OPEN));
>>>>>>> ecd887d6
        assertThat(stateResponse.getState().routingTable().index("test").size(), equalTo(test.numPrimaries));
        assertThat(
            stateResponse.getState().routingTable().index("test").shardsWithState(ShardRoutingState.STARTED).size(),
            equalTo(test.totalNumShards)
        );

        logger.info("--> trying to get the indexed document on the first index");
        GetResponse getResponse = client().prepareGet("test", "1").get();
        assertThat(getResponse.isExists(), equalTo(true));

        logger.info("--> closing test index...");
        assertAcked(indicesAdmin().prepareClose("test"));
<<<<<<< HEAD
        stateResponse = clusterAdmin().prepareState().get();
        assertThat(stateResponse.getState().metadata().getProject().index("test").getState(), equalTo(IndexMetadata.State.CLOSE));
=======
        stateResponse = clusterAdmin().prepareState(TEST_REQUEST_TIMEOUT).get();
        assertThat(stateResponse.getState().metadata().index("test").getState(), equalTo(IndexMetadata.State.CLOSE));
>>>>>>> ecd887d6
        assertThat(stateResponse.getState().routingTable().index("test"), notNullValue());

        logger.info("--> restarting nodes...");
        internalCluster().fullRestart();
        logger.info("--> waiting for two nodes and green status");
        ensureGreen();

<<<<<<< HEAD
        stateResponse = clusterAdmin().prepareState().get();
        assertThat(stateResponse.getState().metadata().getProject().index("test").getState(), equalTo(IndexMetadata.State.CLOSE));
=======
        stateResponse = clusterAdmin().prepareState(TEST_REQUEST_TIMEOUT).get();
        assertThat(stateResponse.getState().metadata().index("test").getState(), equalTo(IndexMetadata.State.CLOSE));
>>>>>>> ecd887d6
        assertThat(stateResponse.getState().routingTable().index("test"), notNullValue());

        logger.info("--> trying to index into a closed index ...");
        try {
            prepareIndex("test").setId("1").setSource("field1", "value1").get();
            fail();
        } catch (IndexClosedException e) {
            // all is well
        }

        logger.info("--> opening index...");
        indicesAdmin().prepareOpen("test").get();

        logger.info("--> waiting for green status");
        ensureGreen();

<<<<<<< HEAD
        stateResponse = clusterAdmin().prepareState().get();
        assertThat(stateResponse.getState().metadata().getProject().index("test").getState(), equalTo(IndexMetadata.State.OPEN));
=======
        stateResponse = clusterAdmin().prepareState(TEST_REQUEST_TIMEOUT).get();
        assertThat(stateResponse.getState().metadata().index("test").getState(), equalTo(IndexMetadata.State.OPEN));
>>>>>>> ecd887d6
        assertThat(stateResponse.getState().routingTable().index("test").size(), equalTo(test.numPrimaries));
        assertThat(
            stateResponse.getState().routingTable().index("test").shardsWithState(ShardRoutingState.STARTED).size(),
            equalTo(test.totalNumShards)
        );

        logger.info("--> trying to get the indexed document on the first round (before close and shutdown)");
        getResponse = client().prepareGet("test", "1").get();
        assertThat(getResponse.isExists(), equalTo(true));

        logger.info("--> indexing a simple document");
        prepareIndex("test").setId("2").setSource("field1", "value1").get();
    }

    public void testJustMasterNode() throws Exception {
        logger.info("--> cleaning nodes");

        logger.info("--> starting 1 master node non data");
        internalCluster().startNode(nonDataNode());

        logger.info("--> create an index");
        indicesAdmin().prepareCreate("test").setWaitForActiveShards(ActiveShardCount.NONE).get();

        logger.info("--> restarting master node");
        internalCluster().fullRestart(new RestartCallback() {
            @Override
            public Settings onNodeStopped(String nodeName) {
                return nonDataNode();
            }
        });

        logger.info("--> waiting for test index to be created");
        ClusterHealthResponse health = clusterAdmin().prepareHealth(TEST_REQUEST_TIMEOUT)
            .setWaitForEvents(Priority.LANGUID)
            .setIndices("test")
            .get();
        assertThat(health.isTimedOut(), equalTo(false));

        logger.info("--> verify we have an index");
<<<<<<< HEAD
        ClusterStateResponse clusterStateResponse = clusterAdmin().prepareState().setIndices("test").get();
        assertThat(clusterStateResponse.getState().metadata().getProject().hasIndex("test"), equalTo(true));
=======
        ClusterStateResponse clusterStateResponse = clusterAdmin().prepareState(TEST_REQUEST_TIMEOUT).setIndices("test").get();
        assertThat(clusterStateResponse.getState().metadata().hasIndex("test"), equalTo(true));
>>>>>>> ecd887d6
    }

    public void testJustMasterNodeAndJustDataNode() {
        logger.info("--> cleaning nodes");

        logger.info("--> starting 1 master node non data");
        internalCluster().startMasterOnlyNode();
        internalCluster().startDataOnlyNode();

        logger.info("--> create an index");
        indicesAdmin().prepareCreate("test").get();

        prepareIndex("test").setSource("field1", "value1").get();
    }

    public void testTwoNodesSingleDoc() throws Exception {
        logger.info("--> cleaning nodes");

        logger.info("--> starting 2 nodes");
        internalCluster().startNodes(2);

        logger.info("--> indexing a simple document");
        prepareIndex("test").setId("1").setSource("field1", "value1").setRefreshPolicy(IMMEDIATE).get();

        logger.info("--> waiting for green status");
        ClusterHealthResponse health = clusterAdmin().prepareHealth(TEST_REQUEST_TIMEOUT)
            .setWaitForEvents(Priority.LANGUID)
            .setWaitForGreenStatus()
            .setWaitForNodes("2")
            .get();
        assertThat(health.isTimedOut(), equalTo(false));

        logger.info("--> verify 1 doc in the index");
        for (int i = 0; i < 10; i++) {
            assertHitCount(prepareSearch().setQuery(matchAllQuery()), 1L);
        }

        logger.info("--> closing test index...");
        assertAcked(indicesAdmin().prepareClose("test"));

<<<<<<< HEAD
        ClusterStateResponse stateResponse = clusterAdmin().prepareState().get();
        assertThat(stateResponse.getState().metadata().getProject().index("test").getState(), equalTo(IndexMetadata.State.CLOSE));
=======
        ClusterStateResponse stateResponse = clusterAdmin().prepareState(TEST_REQUEST_TIMEOUT).get();
        assertThat(stateResponse.getState().metadata().index("test").getState(), equalTo(IndexMetadata.State.CLOSE));
>>>>>>> ecd887d6
        assertThat(stateResponse.getState().routingTable().index("test"), notNullValue());

        logger.info("--> opening the index...");
        indicesAdmin().prepareOpen("test").get();

        logger.info("--> waiting for green status");
        health = clusterAdmin().prepareHealth(TEST_REQUEST_TIMEOUT)
            .setWaitForEvents(Priority.LANGUID)
            .setWaitForGreenStatus()
            .setWaitForNodes("2")
            .get();
        assertThat(health.isTimedOut(), equalTo(false));

        logger.info("--> verify 1 doc in the index");
        assertHitCount(prepareSearch().setQuery(matchAllQuery()), 1L);
        for (int i = 0; i < 10; i++) {
            assertHitCount(prepareSearch().setQuery(matchAllQuery()), 1L);
        }
    }

    /**
     * This test ensures that when an index deletion takes place while a node is offline, when that
     * node rejoins the cluster, it deletes the index locally instead of importing it as a dangling index.
     */
    public void testIndexDeletionWhenNodeRejoins() throws Exception {
        final String indexName = "test-index-del-on-node-rejoin-idx";
        final int numNodes = 2;

        final List<String> nodes;
        logger.info("--> starting a cluster with " + numNodes + " nodes");
        nodes = internalCluster().startNodes(
            numNodes,
            Settings.builder().put(IndexGraveyard.SETTING_MAX_TOMBSTONES.getKey(), randomIntBetween(10, 100)).build()
        );
        logger.info("--> create an index");
        createIndex(indexName);

        logger.info("--> waiting for green status");
        ensureGreen();
        final String indexUUID = resolveIndex(indexName).getUUID();

        logger.info("--> restart a random date node, deleting the index in between stopping and restarting");
        internalCluster().restartRandomDataNode(new RestartCallback() {
            @Override
            public Settings onNodeStopped(final String nodeName) throws Exception {
                nodes.remove(nodeName);
                logger.info("--> stopped node[{}], remaining nodes {}", nodeName, nodes);
                assert nodes.size() > 0;
                final String otherNode = nodes.get(0);
                logger.info("--> delete index and verify it is deleted");
                final Client client = client(otherNode);
                client.admin().indices().prepareDelete(indexName).get();
                assertFalse(indexExists(indexName, client));
                logger.info("--> index deleted");
                return super.onNodeStopped(nodeName);
            }
        });

        logger.info("--> wait until all nodes are back online");
        clusterAdmin().health(
            new ClusterHealthRequest(TEST_REQUEST_TIMEOUT, new String[] {}).waitForEvents(Priority.LANGUID)
                .waitForNodes(Integer.toString(numNodes))
        ).actionGet();

        logger.info("--> waiting for green status");
        ensureGreen();

        logger.info("--> verify that the deleted index is removed from the cluster and not reimported as dangling by the restarted node");
        assertFalse(indexExists(indexName));
        assertBusy(() -> {
            final NodeEnvironment nodeEnv = internalCluster().getInstance(NodeEnvironment.class);
            try {
                assertFalse("index folder " + indexUUID + " should be deleted", nodeEnv.availableIndexFolders().contains(indexUUID));
            } catch (IOException e) {
                logger.error("Unable to retrieve available index folders from the node", e);
                fail("Unable to retrieve available index folders from the node");
            }
        });
    }

    /**
     * This test really tests worst case scenario where we have a broken setting or any setting that prevents an index from being
     * allocated in our metadata that we recover. In that case we now have the ability to check the index on local recovery from disk
     * if it is sane and if we can successfully create an IndexService. This also includes plugins etc.
     */
    public void testRecoverBrokenIndexMetadata() throws Exception {
        logger.info("--> starting one node");
        internalCluster().startNode();
        logger.info("--> indexing a simple document");
        prepareIndex("test").setId("1").setSource("field1", "value1").setRefreshPolicy(IMMEDIATE).get();
        logger.info("--> waiting for green status");
        if (usually()) {
            ensureYellow();
        } else {
            internalCluster().startNode();
            clusterAdmin().health(
                new ClusterHealthRequest(TEST_REQUEST_TIMEOUT, new String[] {}).waitForGreenStatus()
                    .waitForEvents(Priority.LANGUID)
                    .waitForNoRelocatingShards(true)
                    .waitForNodes("2")
            ).actionGet();
        }
        ClusterState state = clusterAdmin().prepareState(TEST_REQUEST_TIMEOUT).get().getState();

        final IndexMetadata metadata = state.getMetadata().getProject().index("test");
        final IndexMetadata.Builder brokenMeta = IndexMetadata.builder(metadata)
            .settings(
                Settings.builder()
                    .put(metadata.getSettings())
                    .put(IndexMetadata.SETTING_VERSION_CREATED, IndexVersions.MINIMUM_COMPATIBLE)
                    // this is invalid but should be archived
                    .put("index.similarity.BM25.type", "boolean")
                    // this one is not validated ahead of time and breaks allocation
                    .put("index.analysis.filter.myCollator.type", "icu_collation")
            );
        restartNodesOnBrokenClusterState(ClusterState.builder(state).metadata(Metadata.builder(state.getMetadata()).put(brokenMeta)));

        // check that the cluster does not keep reallocating shards
        assertBusy(() -> {
            final RoutingTable routingTable = clusterAdmin().prepareState(TEST_REQUEST_TIMEOUT).get().getState().routingTable();
            final IndexRoutingTable indexRoutingTable = routingTable.index("test");
            assertNotNull(indexRoutingTable);
            for (int i = 0; i < indexRoutingTable.size(); i++) {
                IndexShardRoutingTable shardRoutingTable = indexRoutingTable.shard(i);
                assertTrue(shardRoutingTable.primaryShard().unassigned());
                assertEquals(
                    UnassignedInfo.AllocationStatus.DECIDERS_NO,
                    shardRoutingTable.primaryShard().unassignedInfo().lastAllocationStatus()
                );
                assertThat(shardRoutingTable.primaryShard().unassignedInfo().failedAllocations(), greaterThan(0));
            }
        }, 60, TimeUnit.SECONDS);
        indicesAdmin().prepareClose("test").get();

<<<<<<< HEAD
        state = clusterAdmin().prepareState().get().getState();
        assertEquals(IndexMetadata.State.CLOSE, state.getMetadata().getProject().index(metadata.getIndex()).getState());
        assertEquals(
            "boolean",
            state.getMetadata().getProject().index(metadata.getIndex()).getSettings().get("archived.index.similarity.BM25.type")
        );
=======
        state = clusterAdmin().prepareState(TEST_REQUEST_TIMEOUT).get().getState();
        assertEquals(IndexMetadata.State.CLOSE, state.getMetadata().index(metadata.getIndex()).getState());
        assertEquals("boolean", state.getMetadata().index(metadata.getIndex()).getSettings().get("archived.index.similarity.BM25.type"));
>>>>>>> ecd887d6
        // try to open it with the broken setting - fail again!
        ElasticsearchException ex = expectThrows(ElasticsearchException.class, indicesAdmin().prepareOpen("test"));
        assertEquals(ex.getMessage(), "Failed to verify index " + metadata.getIndex());
        assertNotNull(ex.getCause());
        assertEquals(IllegalArgumentException.class, ex.getCause().getClass());
        assertEquals(ex.getCause().getMessage(), "Unknown filter type [icu_collation] for [myCollator]");
    }

    /**
     * This test really tests worst case scenario where we have a missing analyzer setting.
     * In that case we now have the ability to check the index on local recovery from disk
     * if it is sane and if we can successfully create an IndexService.
     * This also includes plugins etc.
     */
    public void testRecoverMissingAnalyzer() throws Exception {
        logger.info("--> starting one node");
        internalCluster().startNode();
        prepareCreate("test").setSettings(
            Settings.builder().put("index.analysis.analyzer.test.tokenizer", "standard").put("index.number_of_shards", "1")
        ).setMapping("""
            {
              "properties": {
                "field1": {
                  "type": "text",
                  "analyzer": "test"
                }
              }
            }""").get();
        logger.info("--> indexing a simple document");
        prepareIndex("test").setId("1").setSource("field1", "value one").setRefreshPolicy(IMMEDIATE).get();
        logger.info("--> waiting for green status");
        if (usually()) {
            ensureYellow();
        } else {
            internalCluster().startNode();
            clusterAdmin().health(
                new ClusterHealthRequest(TEST_REQUEST_TIMEOUT, new String[] {}).waitForGreenStatus()
                    .waitForEvents(Priority.LANGUID)
                    .waitForNoRelocatingShards(true)
                    .waitForNodes("2")
            ).actionGet();
        }
        ClusterState state = clusterAdmin().prepareState(TEST_REQUEST_TIMEOUT).get().getState();

        final IndexMetadata metadata = state.getMetadata().getProject().index("test");
        final IndexMetadata.Builder brokenMeta = IndexMetadata.builder(metadata)
            .settings(metadata.getSettings().filter((s) -> "index.analysis.analyzer.test.tokenizer".equals(s) == false));
        restartNodesOnBrokenClusterState(ClusterState.builder(state).metadata(Metadata.builder(state.getMetadata()).put(brokenMeta)));

        // check that the cluster does not keep reallocating shards
        assertBusy(() -> {
            final RoutingTable routingTable = clusterAdmin().prepareState(TEST_REQUEST_TIMEOUT).get().getState().routingTable();
            final IndexRoutingTable indexRoutingTable = routingTable.index("test");
            assertNotNull(indexRoutingTable);
            for (int i = 0; i < indexRoutingTable.size(); i++) {
                IndexShardRoutingTable shardRoutingTable = indexRoutingTable.shard(i);
                assertTrue(shardRoutingTable.primaryShard().unassigned());
                assertEquals(
                    UnassignedInfo.AllocationStatus.DECIDERS_NO,
                    shardRoutingTable.primaryShard().unassignedInfo().lastAllocationStatus()
                );
                assertThat(shardRoutingTable.primaryShard().unassignedInfo().failedAllocations(), greaterThan(0));
            }
        }, 60, TimeUnit.SECONDS);
        indicesAdmin().prepareClose("test").get();

        // try to open it with the broken setting - fail again!
        ElasticsearchException ex = expectThrows(ElasticsearchException.class, indicesAdmin().prepareOpen("test"));
        assertEquals(ex.getMessage(), "Failed to verify index " + metadata.getIndex());
        assertNotNull(ex.getCause());
        assertEquals(MapperParsingException.class, ex.getCause().getClass());
        assertThat(ex.getCause().getMessage(), containsString("analyzer [test] has not been configured in mappings"));
    }

    public void testArchiveBrokenClusterSettings() throws Exception {
        logger.info("--> starting one node");
        internalCluster().startNode();
        prepareIndex("test").setId("1").setSource("field1", "value1").setRefreshPolicy(IMMEDIATE).get();
        logger.info("--> waiting for green status");
        if (usually()) {
            ensureYellow();
        } else {
            internalCluster().startNode();
            clusterAdmin().health(
                new ClusterHealthRequest(TEST_REQUEST_TIMEOUT, new String[] {}).waitForGreenStatus()
                    .waitForEvents(Priority.LANGUID)
                    .waitForNoRelocatingShards(true)
                    .waitForNodes("2")
            ).actionGet();
        }
        ClusterState state = clusterAdmin().prepareState(TEST_REQUEST_TIMEOUT).get().getState();

        final Metadata metadata = state.getMetadata();
        final Metadata brokenMeta = Metadata.builder(metadata)
            .persistentSettings(
                Settings.builder()
                    .put(metadata.persistentSettings())
                    .put("this.is.unknown", true)
                    .put(ShardLimitValidator.SETTING_CLUSTER_MAX_SHARDS_PER_NODE.getKey(), "broken")
                    .build()
            )
            .build();
        restartNodesOnBrokenClusterState(ClusterState.builder(state).metadata(brokenMeta));

        ensureYellow("test"); // wait for state recovery
        state = clusterAdmin().prepareState(TEST_REQUEST_TIMEOUT).get().getState();
        assertEquals("true", state.metadata().persistentSettings().get("archived.this.is.unknown"));
        assertEquals(
            "broken",
            state.metadata().persistentSettings().get("archived." + ShardLimitValidator.SETTING_CLUSTER_MAX_SHARDS_PER_NODE.getKey())
        );

        // delete these settings
        updateClusterSettings(Settings.builder().putNull("archived.*"));

        state = clusterAdmin().prepareState(TEST_REQUEST_TIMEOUT).get().getState();
        assertNull(state.metadata().persistentSettings().get("archived.this.is.unknown"));
        assertNull(
            state.metadata().persistentSettings().get("archived." + ShardLimitValidator.SETTING_CLUSTER_MAX_SHARDS_PER_NODE.getKey())
        );
        assertHitCount(prepareSearch().setQuery(matchAllQuery()), 1L);
    }

    public void testHalfDeletedIndexImport() throws Exception {
        // It's possible for a 6.x node to add a tombstone for an index but not actually delete the index metadata from disk since that
        // deletion is slightly deferred and may race against the node being shut down; if you upgrade to 7.x when in this state then the
        // node won't start.

        final String nodeName = internalCluster().startNode();
        createIndex("test", 1, 0);
        ensureGreen("test");

        final Metadata metadata = internalCluster().getInstance(ClusterService.class).state().metadata();
        final Path[] paths = internalCluster().getInstance(NodeEnvironment.class).nodeDataPaths();
        final String nodeId = clusterAdmin().prepareNodesInfo(nodeName).clear().get().getNodes().get(0).getNode().getId();

        writeBrokenMeta(nodeEnvironment -> {
            for (final Path path : paths) {
                IOUtils.rm(path.resolve(PersistedClusterStateService.METADATA_DIRECTORY_NAME));
            }
            MetaStateWriterUtils.writeGlobalState(
                nodeEnvironment,
                "test",
                Metadata.builder(metadata)
                    // we remove the manifest file, resetting the term and making this look like an upgrade from 6.x, so must also reset the
                    // term in the coordination metadata
                    .coordinationMetadata(CoordinationMetadata.builder(metadata.coordinationMetadata()).term(0L).build())
                    // add a tombstone but do not delete the index metadata from disk
                    .putCustom(
                        IndexGraveyard.TYPE,
                        IndexGraveyard.builder().addTombstone(metadata.getProject().index("test").getIndex()).build()
                    )
                    .build()
            );
            NodeMetadata.FORMAT.writeAndCleanup(
                new NodeMetadata(nodeId, BuildVersion.current(), metadata.getProject().oldestIndexVersion()),
                paths
            );
        });

        ensureGreen();

        assertBusy(() -> assertThat(internalCluster().getInstance(NodeEnvironment.class).availableIndexFolders(), empty()));
    }

    private void writeBrokenMeta(CheckedConsumer<NodeEnvironment, IOException> writer) throws Exception {
        Map<String, NodeEnvironment> nodeEnvironments = Stream.of(internalCluster().getNodeNames())
            .collect(Collectors.toMap(Function.identity(), nodeName -> internalCluster().getInstance(NodeEnvironment.class, nodeName)));
        internalCluster().fullRestart(new RestartCallback() {
            @Override
            public Settings onNodeStopped(String nodeName) throws Exception {
                final NodeEnvironment nodeEnvironment = nodeEnvironments.get(nodeName);
                writer.accept(nodeEnvironment);
                return super.onNodeStopped(nodeName);
            }
        });
    }
}<|MERGE_RESOLUTION|>--- conflicted
+++ resolved
@@ -92,11 +92,13 @@
             .get();
 
         logger.info("--> verify meta _routing required exists");
-<<<<<<< HEAD
-        MappingMetadata mappingMd = clusterAdmin().prepareState().get().getState().metadata().getProject().index("test").mapping();
-=======
-        MappingMetadata mappingMd = clusterAdmin().prepareState(TEST_REQUEST_TIMEOUT).get().getState().metadata().index("test").mapping();
->>>>>>> ecd887d6
+        MappingMetadata mappingMd = clusterAdmin().prepareState(TEST_REQUEST_TIMEOUT)
+            .get()
+            .getState()
+            .metadata()
+            .getProject()
+            .index("test")
+            .mapping();
         assertThat(mappingMd.routingRequired(), equalTo(true));
 
         logger.info("--> restarting nodes...");
@@ -106,11 +108,7 @@
         ensureYellow();
 
         logger.info("--> verify meta _routing required exists");
-<<<<<<< HEAD
-        mappingMd = clusterAdmin().prepareState().get().getState().metadata().getProject().index("test").mapping();
-=======
-        mappingMd = clusterAdmin().prepareState(TEST_REQUEST_TIMEOUT).get().getState().metadata().index("test").mapping();
->>>>>>> ecd887d6
+        mappingMd = clusterAdmin().prepareState(TEST_REQUEST_TIMEOUT).get().getState().metadata().getProject().index("test").mapping();
         assertThat(mappingMd.routingRequired(), equalTo(true));
     }
 
@@ -126,13 +124,8 @@
         logger.info("--> waiting for green status");
         ensureGreen();
 
-<<<<<<< HEAD
-        ClusterStateResponse stateResponse = clusterAdmin().prepareState().get();
+        ClusterStateResponse stateResponse = clusterAdmin().prepareState(TEST_REQUEST_TIMEOUT).get();
         assertThat(stateResponse.getState().metadata().getProject().index("test").getState(), equalTo(IndexMetadata.State.OPEN));
-=======
-        ClusterStateResponse stateResponse = clusterAdmin().prepareState(TEST_REQUEST_TIMEOUT).get();
-        assertThat(stateResponse.getState().metadata().index("test").getState(), equalTo(IndexMetadata.State.OPEN));
->>>>>>> ecd887d6
         assertThat(stateResponse.getState().routingTable().index("test").size(), equalTo(test.numPrimaries));
         assertThat(
             stateResponse.getState().routingTable().index("test").shardsWithState(ShardRoutingState.STARTED).size(),
@@ -145,13 +138,8 @@
         logger.info("--> closing test index...");
         assertAcked(indicesAdmin().prepareClose("test"));
 
-<<<<<<< HEAD
-        stateResponse = clusterAdmin().prepareState().get();
+        stateResponse = clusterAdmin().prepareState(TEST_REQUEST_TIMEOUT).get();
         assertThat(stateResponse.getState().metadata().getProject().index("test").getState(), equalTo(IndexMetadata.State.CLOSE));
-=======
-        stateResponse = clusterAdmin().prepareState(TEST_REQUEST_TIMEOUT).get();
-        assertThat(stateResponse.getState().metadata().index("test").getState(), equalTo(IndexMetadata.State.CLOSE));
->>>>>>> ecd887d6
         assertThat(stateResponse.getState().routingTable().index("test"), notNullValue());
 
         logger.info("--> verifying that the state is green");
@@ -176,13 +164,8 @@
         logger.info("--> verifying that the state is green");
         ensureGreen();
 
-<<<<<<< HEAD
-        stateResponse = clusterAdmin().prepareState().get();
+        stateResponse = clusterAdmin().prepareState(TEST_REQUEST_TIMEOUT).get();
         assertThat(stateResponse.getState().metadata().getProject().index("test").getState(), equalTo(IndexMetadata.State.OPEN));
-=======
-        stateResponse = clusterAdmin().prepareState(TEST_REQUEST_TIMEOUT).get();
-        assertThat(stateResponse.getState().metadata().index("test").getState(), equalTo(IndexMetadata.State.OPEN));
->>>>>>> ecd887d6
         assertThat(stateResponse.getState().routingTable().index("test").size(), equalTo(test.numPrimaries));
         assertThat(
             stateResponse.getState().routingTable().index("test").shardsWithState(ShardRoutingState.STARTED).size(),
@@ -195,13 +178,8 @@
 
         logger.info("--> closing test index...");
         assertAcked(indicesAdmin().prepareClose("test"));
-<<<<<<< HEAD
-        stateResponse = clusterAdmin().prepareState().get();
+        stateResponse = clusterAdmin().prepareState(TEST_REQUEST_TIMEOUT).get();
         assertThat(stateResponse.getState().metadata().getProject().index("test").getState(), equalTo(IndexMetadata.State.CLOSE));
-=======
-        stateResponse = clusterAdmin().prepareState(TEST_REQUEST_TIMEOUT).get();
-        assertThat(stateResponse.getState().metadata().index("test").getState(), equalTo(IndexMetadata.State.CLOSE));
->>>>>>> ecd887d6
         assertThat(stateResponse.getState().routingTable().index("test"), notNullValue());
 
         logger.info("--> restarting nodes...");
@@ -209,13 +187,8 @@
         logger.info("--> waiting for two nodes and green status");
         ensureGreen();
 
-<<<<<<< HEAD
-        stateResponse = clusterAdmin().prepareState().get();
+        stateResponse = clusterAdmin().prepareState(TEST_REQUEST_TIMEOUT).get();
         assertThat(stateResponse.getState().metadata().getProject().index("test").getState(), equalTo(IndexMetadata.State.CLOSE));
-=======
-        stateResponse = clusterAdmin().prepareState(TEST_REQUEST_TIMEOUT).get();
-        assertThat(stateResponse.getState().metadata().index("test").getState(), equalTo(IndexMetadata.State.CLOSE));
->>>>>>> ecd887d6
         assertThat(stateResponse.getState().routingTable().index("test"), notNullValue());
 
         logger.info("--> trying to index into a closed index ...");
@@ -232,13 +205,8 @@
         logger.info("--> waiting for green status");
         ensureGreen();
 
-<<<<<<< HEAD
-        stateResponse = clusterAdmin().prepareState().get();
+        stateResponse = clusterAdmin().prepareState(TEST_REQUEST_TIMEOUT).get();
         assertThat(stateResponse.getState().metadata().getProject().index("test").getState(), equalTo(IndexMetadata.State.OPEN));
-=======
-        stateResponse = clusterAdmin().prepareState(TEST_REQUEST_TIMEOUT).get();
-        assertThat(stateResponse.getState().metadata().index("test").getState(), equalTo(IndexMetadata.State.OPEN));
->>>>>>> ecd887d6
         assertThat(stateResponse.getState().routingTable().index("test").size(), equalTo(test.numPrimaries));
         assertThat(
             stateResponse.getState().routingTable().index("test").shardsWithState(ShardRoutingState.STARTED).size(),
@@ -278,13 +246,8 @@
         assertThat(health.isTimedOut(), equalTo(false));
 
         logger.info("--> verify we have an index");
-<<<<<<< HEAD
-        ClusterStateResponse clusterStateResponse = clusterAdmin().prepareState().setIndices("test").get();
+        ClusterStateResponse clusterStateResponse = clusterAdmin().prepareState(TEST_REQUEST_TIMEOUT).setIndices("test").get();
         assertThat(clusterStateResponse.getState().metadata().getProject().hasIndex("test"), equalTo(true));
-=======
-        ClusterStateResponse clusterStateResponse = clusterAdmin().prepareState(TEST_REQUEST_TIMEOUT).setIndices("test").get();
-        assertThat(clusterStateResponse.getState().metadata().hasIndex("test"), equalTo(true));
->>>>>>> ecd887d6
     }
 
     public void testJustMasterNodeAndJustDataNode() {
@@ -325,13 +288,8 @@
         logger.info("--> closing test index...");
         assertAcked(indicesAdmin().prepareClose("test"));
 
-<<<<<<< HEAD
-        ClusterStateResponse stateResponse = clusterAdmin().prepareState().get();
+        ClusterStateResponse stateResponse = clusterAdmin().prepareState(TEST_REQUEST_TIMEOUT).get();
         assertThat(stateResponse.getState().metadata().getProject().index("test").getState(), equalTo(IndexMetadata.State.CLOSE));
-=======
-        ClusterStateResponse stateResponse = clusterAdmin().prepareState(TEST_REQUEST_TIMEOUT).get();
-        assertThat(stateResponse.getState().metadata().index("test").getState(), equalTo(IndexMetadata.State.CLOSE));
->>>>>>> ecd887d6
         assertThat(stateResponse.getState().routingTable().index("test"), notNullValue());
 
         logger.info("--> opening the index...");
@@ -466,18 +424,12 @@
         }, 60, TimeUnit.SECONDS);
         indicesAdmin().prepareClose("test").get();
 
-<<<<<<< HEAD
-        state = clusterAdmin().prepareState().get().getState();
+        state = clusterAdmin().prepareState(TEST_REQUEST_TIMEOUT).get().getState();
         assertEquals(IndexMetadata.State.CLOSE, state.getMetadata().getProject().index(metadata.getIndex()).getState());
         assertEquals(
             "boolean",
             state.getMetadata().getProject().index(metadata.getIndex()).getSettings().get("archived.index.similarity.BM25.type")
         );
-=======
-        state = clusterAdmin().prepareState(TEST_REQUEST_TIMEOUT).get().getState();
-        assertEquals(IndexMetadata.State.CLOSE, state.getMetadata().index(metadata.getIndex()).getState());
-        assertEquals("boolean", state.getMetadata().index(metadata.getIndex()).getSettings().get("archived.index.similarity.BM25.type"));
->>>>>>> ecd887d6
         // try to open it with the broken setting - fail again!
         ElasticsearchException ex = expectThrows(ElasticsearchException.class, indicesAdmin().prepareOpen("test"));
         assertEquals(ex.getMessage(), "Failed to verify index " + metadata.getIndex());
